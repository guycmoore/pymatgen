--- conflicted
+++ resolved
@@ -283,11 +283,7 @@
         return "\n".join(stringarray)
     
     def to_dict(self):
-<<<<<<< HEAD
-        dict_to_return={}
-=======
         dict_to_return = {'efermi': self.efermi}
->>>>>>> e289d768
         if Spin.down in self._dos:
             dict_to_return['energy']=[self._energies[i] for i in range(len(self._energies))]
             dict_to_return['density_up']=[self._dos[Spin.up][i] for i in range(len(self._energies))]
@@ -296,12 +292,8 @@
             dict_to_return['energy']=[self._energies[i] for i in range(len(self._energies))]
             dict_to_return['density_up']=[self._dos[Spin.up][i] for i in range(len(self._energies))]
         return dict_to_return
-<<<<<<< HEAD
-        
-        
-=======
-
->>>>>>> e289d768
+
+
 class PDos(Dos):
     """
     Projected DOS for a specific orbital. Extends the Dos object.
