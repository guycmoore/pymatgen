--- conflicted
+++ resolved
@@ -272,12 +272,7 @@
         return structure * self.scaling_matrix
 
     def __str__(self):
-<<<<<<< HEAD
-        return "Supercell Transformation with scaling matrix " + \
-               "{}".format(self.scaling_matrix)
-=======
         return "Supercell Transformation with scaling matrix " + f"{self.scaling_matrix}"
->>>>>>> 178773f6
 
     def __repr__(self):
         return self.__str__()
@@ -483,17 +478,11 @@
         return True
 
     def __str__(self):
-<<<<<<< HEAD
-        spec_str = ["Species = {}".format(self.specie_to_remove),
-                    "Fraction to remove = {}".format(self.fraction_to_remove),
-                    "ALGO = {}".format(self.algo)]
-=======
         spec_str = [
             f"Species = {self.specie_to_remove}",
             f"Fraction to remove = {self.fraction_to_remove}",
             f"ALGO = {self.algo}",
         ]
->>>>>>> 178773f6
         return "PartialRemoveSpecieTransformation : " + ", ".join(spec_str)
 
     def __repr__(self):
@@ -624,22 +613,12 @@
 
         m_list = []
         for g in equivalent_sites:
-<<<<<<< HEAD
-            total_occupancy = sum([structure[i].species for i in g],
-                                  Composition())
-=======
             total_occupancy = sum((structure[i].species for i in g), Composition())
->>>>>>> 178773f6
             total_occupancy = dict(total_occupancy.items())
             # round total occupancy to possible values
             for k, v in total_occupancy.items():
                 if abs(v - round(v)) > 0.25:
-<<<<<<< HEAD
-                    raise ValueError("Occupancy fractions not consistent "
-                                     "with size of unit cell")
-=======
                     raise ValueError("Occupancy fractions not consistent with size of unit cell")
->>>>>>> 178773f6
                 total_occupancy[k] = int(round(v))
             # start with an ordered structure
             initial_sp = max(total_occupancy.keys(),
@@ -862,12 +841,7 @@
         return s
 
     def __str__(self):
-<<<<<<< HEAD
-        return "PerturbStructureTransformation : " + \
-               "Min_distance = {}".format(self.min_distance)
-=======
         return "PerturbStructureTransformation : " + f"Min_distance = {self.min_distance}"
->>>>>>> 178773f6
 
     def __repr__(self):
         return self.__str__()
@@ -913,12 +887,7 @@
         return self._deform.apply_to_structure(structure)
 
     def __str__(self):
-<<<<<<< HEAD
-        return "DeformStructureTransformation : " + \
-               "Deformation = {}".format(str(self.deformation))
-=======
         return "DeformStructureTransformation : " + f"Deformation = {str(self.deformation)}"
->>>>>>> 178773f6
 
     def __repr__(self):
         return self.__str__()
@@ -1046,12 +1015,7 @@
         return s
 
     def __str__(self):
-<<<<<<< HEAD
-        return "Structure with charge " + \
-               "{}".format(self.charge)
-=======
         return "Structure with charge " + f"{self.charge}"
->>>>>>> 178773f6
 
     def __repr__(self):
         return self.__str__()
