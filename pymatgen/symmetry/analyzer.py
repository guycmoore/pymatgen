# coding: utf-8
# Copyright (c) Pymatgen Development Team.
# Distributed under the terms of the MIT License.

"""
An interface to the excellent spglib library by Atsushi Togo
(http://spglib.sourceforge.net/) for pymatgen.

v1.0 - Now works with both ordered and disordered structure.
v2.0 - Updated for spglib 1.6.
v3.0 - pymatgen no longer ships with spglib. Instead, spglib (the python
       version) is now a dependency and the SpacegroupAnalyzer merely serves
       as an interface to spglib for pymatgen Structures.
"""

import itertools
import logging
from collections import defaultdict
import copy
import math
from math import cos
from math import sin
from fractions import Fraction

import numpy as np

import spglib

from pymatgen.core.structure import Structure, Molecule
from pymatgen.symmetry.structure import SymmetrizedStructure
from pymatgen.core.lattice import Lattice
from pymatgen.core.structure import PeriodicSite
from pymatgen.core.operations import SymmOp
from pymatgen.util.coord import find_in_coord_list, pbc_diff


logger = logging.getLogger(__name__)


class SpacegroupAnalyzer:
    """
    Takes a pymatgen.core.structure.Structure object and a symprec.
    Uses spglib to perform various symmetry finding operations.
    """

    def __init__(self, structure, symprec=0.01, angle_tolerance=5.0):
        """
        Args:
            structure (Structure/IStructure): Structure to find symmetry
            symprec (float): Tolerance for symmetry finding. Defaults to 0.01,
                which is fairly strict and works well for properly refined
                structures with atoms in the proper symmetry coordinates. For
                structures with slight deviations from their proper atomic
                positions (e.g., structures relaxed with electronic structure
                codes), a looser tolerance of 0.1 (the value used in Materials
                Project) is often needed.
            angle_tolerance (float): Angle tolerance for symmetry finding.
        """
        self._symprec = symprec
        self._angle_tol = angle_tolerance
        self._structure = structure
        latt = structure.lattice.matrix
        positions = structure.frac_coords
        unique_species = []
        zs = []
        magmoms = []

        for species, g in itertools.groupby(structure,
                                            key=lambda s: s.species):
            if species in unique_species:
                ind = unique_species.index(species)
                zs.extend([ind + 1] * len(tuple(g)))
            else:
                unique_species.append(species)
                zs.extend([len(unique_species)] * len(tuple(g)))

        for site in structure:
            if hasattr(site, 'magmom'):
                magmoms.append(site.magmom)
            elif site.is_ordered and hasattr(site.specie, 'spin'):
                magmoms.append(site.specie.spin)
            else:
                magmoms.append(0)

        self._unique_species = unique_species
        self._numbers = zs
        # For now, we are setting magmom to zero.
        self._cell = latt, positions, zs, magmoms

        self._space_group_data = spglib.get_symmetry_dataset(
            self._cell, symprec=self._symprec, angle_tolerance=angle_tolerance)

    def get_space_group_symbol(self):
        """
        Get the spacegroup symbol (e.g., Pnma) for structure.

        Returns:
            (str): Spacegroup symbol for structure.
        """
        return self._space_group_data["international"]

    def get_space_group_number(self):
        """
        Get the international spacegroup number (e.g., 62) for structure.

        Returns:
            (int): International spacegroup number for structure.
        """
        return int(self._space_group_data["number"])

    def get_space_group_operations(self):
        """
        Get the SpacegroupOperations for the Structure.

        Returns:
            SpacgroupOperations object.
        """
        return SpacegroupOperations(self.get_space_group_symbol(),
                                    self.get_space_group_number(),
                                    self.get_symmetry_operations())

    def get_hall(self):
        """
        Returns Hall symbol for structure.

        Returns:
            (str): Hall symbol
        """
        return self._space_group_data["hall"]

    def get_point_group_symbol(self):
        """
        Get the point group associated with the structure.

        Returns:
            (Pointgroup): Point group for structure.
        """
        rotations = self._space_group_data["rotations"]
        # passing a 0-length rotations list to spglib can segfault
        if len(rotations) == 0:
            return '1'
        return spglib.get_pointgroup(rotations)[0].strip()

    def get_crystal_system(self):
        """
        Get the crystal system for the structure, e.g., (triclinic,
        orthorhombic, cubic, etc.).

        Returns:
            (str): Crystal system for structure or None if system cannot be detected.
        """
        n = self._space_group_data["number"]

<<<<<<< HEAD
        def f(i, j):
            return i <= n <= j

        cs = {"triclinic": (1, 2), "monoclinic": (3, 15),
              "orthorhombic": (16, 74), "tetragonal": (75, 142),
              "trigonal": (143, 167), "hexagonal": (168, 194),
              "cubic": (195, 230)}

        crystal_sytem = None

        for k, v in cs.items():
            if f(*v):
                crystal_sytem = k
                break
        return crystal_sytem
=======
        if 0 < n < 3:
            return "triclinic"
        if n < 16:
            return "monoclinic"
        if n < 75:
            return "orthorhombic"
        if n < 143:
            return "tetragonal"
        if n < 168:
            return "trigonal"
        if n < 195:
            return "hexagonal"
        if n < 231:
            return "cubic"

        raise ValueError("Invalid space group")
>>>>>>> 787a5f4d

    def get_lattice_type(self):
        """
        Get the lattice for the structure, e.g., (triclinic,
        orthorhombic, cubic, etc.).This is the same than the
        crystal system with the exception of the hexagonal/rhombohedral
        lattice

        Returns:
            (str): Lattice type for structure or None if type cannot be detected.
        """
        n = self._space_group_data["number"]
        system = self.get_crystal_system()
        if n in [146, 148, 155, 160, 161, 166, 167]:
            return "rhombohedral"
        if system == "trigonal":
            return "hexagonal"
        return system

    def get_symmetry_dataset(self):
        """
        Returns the symmetry dataset as a dict.

        Returns:
            (dict): With the following properties:
            number: International space group number
            international: International symbol
            hall: Hall symbol
            transformation_matrix: Transformation matrix from lattice of
            input cell to Bravais lattice L^bravais = L^original * Tmat
            origin shift: Origin shift in the setting of "Bravais lattice"
            rotations, translations: Rotation matrices and translation
            vectors. Space group operations are obtained by
            [(r,t) for r, t in zip(rotations, translations)]
            wyckoffs: Wyckoff letters
        """
        return self._space_group_data

    def _get_symmetry(self):
        """
        Get the symmetry operations associated with the structure.

        Returns:
            Symmetry operations as a tuple of two equal length sequences.
            (rotations, translations). "rotations" is the numpy integer array
            of the rotation matrices for scaled positions
            "translations" gives the numpy float64 array of the translation
            vectors in scaled positions.
        """
        d = spglib.get_symmetry(self._cell, symprec=self._symprec,
                                angle_tolerance=self._angle_tol)
        # Sometimes spglib returns small translation vectors, e.g.
        # [1e-4, 2e-4, 1e-4]
        # (these are in fractional coordinates, so should be small denominator
        # fractions)
        trans = []
        for t in d["translations"]:
            trans.append([float(Fraction.from_float(c).limit_denominator(1000))
                          for c in t])
        trans = np.array(trans)

        # fractional translations of 1 are more simply 0
        trans[np.abs(trans) == 1] = 0
        return d["rotations"], trans

    def get_symmetry_operations(self, cartesian=False):
        """
        Return symmetry operations as a list of SymmOp objects.
        By default returns fractional coord symmops.
        But cartesian can be returned too.

        Returns:
            ([SymmOp]): List of symmetry operations.
        """
        rotation, translation = self._get_symmetry()
        symmops = []
        mat = self._structure.lattice.matrix.T
        invmat = np.linalg.inv(mat)
        for rot, trans in zip(rotation, translation):
            if cartesian:
                rot = np.dot(mat, np.dot(rot, invmat))
                trans = np.dot(trans, self._structure.lattice.matrix)
            op = SymmOp.from_rotation_and_translation(rot, trans)
            symmops.append(op)
        return symmops

    def get_point_group_operations(self, cartesian=False):
        """
        Return symmetry operations as a list of SymmOp objects.
        By default returns fractional coord symmops.
        But cartesian can be returned too.

        Args:
            cartesian (bool): Whether to return SymmOps as cartesian or
                direct coordinate operations.

        Returns:
            ([SymmOp]): List of point group symmetry operations.
        """
        rotation, translation = self._get_symmetry()
        symmops = []
        mat = self._structure.lattice.matrix.T
        invmat = np.linalg.inv(mat)
        for rot in rotation:
            if cartesian:
                rot = np.dot(mat, np.dot(rot, invmat))
            op = SymmOp.from_rotation_and_translation(rot, np.array([0, 0, 0]))
            symmops.append(op)
        return symmops

    def get_symmetrized_structure(self):
        """
        Get a symmetrized structure. A symmetrized structure is one where the
        sites have been grouped into symmetrically equivalent groups.

        Returns:
            :class:`pymatgen.symmetry.structure.SymmetrizedStructure` object.
        """
        ds = self.get_symmetry_dataset()
        sg = SpacegroupOperations(self.get_space_group_symbol(),
                                  self.get_space_group_number(),
                                  self.get_symmetry_operations())
        return SymmetrizedStructure(self._structure, sg,
                                    ds["equivalent_atoms"],
                                    ds["wyckoffs"])

    def get_refined_structure(self):
        """
        Get the refined structure based on detected symmetry. The refined
        structure is a *conventional* cell setting with atoms moved to the
        expected symmetry positions.

        Returns:
            Refined structure.
        """
        # Atomic positions have to be specified by scaled positions for spglib.
        lattice, scaled_positions, numbers \
            = spglib.refine_cell(self._cell, self._symprec, self._angle_tol)

        species = [self._unique_species[i - 1] for i in numbers]
        s = Structure(lattice, species, scaled_positions)
        return s.get_sorted_structure()

    def find_primitive(self):
        """
        Find a primitive version of the unit cell.

        Returns:
            A primitive cell in the input cell is searched and returned
            as an Structure object. If no primitive cell is found, None is
            returned.
        """
        lattice, scaled_positions, numbers = spglib.find_primitive(
            self._cell, symprec=self._symprec)

        species = [self._unique_species[i - 1] for i in numbers]

        return Structure(lattice, species, scaled_positions,
                         to_unit_cell=True).get_reduced_structure()

    def get_ir_reciprocal_mesh(self, mesh=(10, 10, 10), is_shift=(0, 0, 0)):
        """
        k-point mesh of the Brillouin zone generated taken into account
        symmetry.The method returns the irreducible kpoints of the mesh
        and their weights

        Args:
            mesh (3x1 array): The number of kpoint for the mesh needed in
                each direction
            is_shift (3x1 array): Whether to shift the kpoint grid. (1, 1,
            1) means all points are shifted by 0.5, 0.5, 0.5.

        Returns:
            A list of irreducible kpoints and their weights as a list of
            tuples [(ir_kpoint, weight)], with ir_kpoint given
            in fractional coordinates
        """
        shift = np.array([1 if i else 0 for i in is_shift])
        mapping, grid = spglib.get_ir_reciprocal_mesh(
            np.array(mesh), self._cell, is_shift=shift, symprec=self._symprec)

        results = []
        for i, count in zip(*np.unique(mapping, return_counts=True)):
            results.append(((grid[i] + shift * (0.5, 0.5, 0.5)) / mesh,
                            count))
        return results

    def get_conventional_to_primitive_transformation_matrix(self, international_monoclinic=True):
        """
        Gives the transformation matrix to transform a conventional
        unit cell to a primitive cell according to certain standards
        the standards are defined in Setyawan, W., & Curtarolo, S. (2010).
        High-throughput electronic band structure calculations:
        Challenges and tools. Computational Materials Science,
        49(2), 299-312. doi:10.1016/j.commatsci.2010.05.010

        Returns:
            Transformation matrix to go from conventional to primitive cell
        """
        conv = self.get_conventional_standard_structure(
            international_monoclinic=international_monoclinic)
        lattice = self.get_lattice_type()

        if "P" in self.get_space_group_symbol() or lattice == "hexagonal":
            return np.eye(3)

        if lattice == "rhombohedral":
            # check if the conventional representation is hexagonal or
            # rhombohedral
            lengths = conv.lattice.lengths
            if abs(lengths[0] - lengths[2]) < 0.0001:
                transf = np.eye
            else:
                transf = np.array([[-1, 1, 1], [2, 1, 1], [-1, -2, 1]],
                                  dtype=np.float) / 3

        elif "I" in self.get_space_group_symbol():
            transf = np.array([[-1, 1, 1], [1, -1, 1], [1, 1, -1]],
                              dtype=np.float) / 2
        elif "F" in self.get_space_group_symbol():
            transf = np.array([[0, 1, 1], [1, 0, 1], [1, 1, 0]],
                              dtype=np.float) / 2
        elif "C" in self.get_space_group_symbol() or "A" in self.get_space_group_symbol():
            if self.get_crystal_system() == "monoclinic":
                transf = np.array([[1, 1, 0], [-1, 1, 0], [0, 0, 2]],
                                  dtype=np.float) / 2
            else:
                transf = np.array([[1, -1, 0], [1, 1, 0], [0, 0, 2]],
                                  dtype=np.float) / 2
        else:
            transf = np.eye(3)

        return transf

    def get_primitive_standard_structure(self, international_monoclinic=True):
        """
        Gives a structure with a primitive cell according to certain standards
        the standards are defined in Setyawan, W., & Curtarolo, S. (2010).
        High-throughput electronic band structure calculations:
        Challenges and tools. Computational Materials Science,
        49(2), 299-312. doi:10.1016/j.commatsci.2010.05.010

        Returns:
            The structure in a primitive standardized cell
        """
        conv = self.get_conventional_standard_structure(
            international_monoclinic=international_monoclinic)
        lattice = self.get_lattice_type()

        if "P" in self.get_space_group_symbol() or lattice == "hexagonal":
            return conv

        transf = self.get_conventional_to_primitive_transformation_matrix(
            international_monoclinic=international_monoclinic)

        new_sites = []
        latt = Lattice(np.dot(transf, conv.lattice.matrix))
        for s in conv:
            new_s = PeriodicSite(
                s.specie, s.coords, latt,
                to_unit_cell=True, coords_are_cartesian=True,
                properties=s.properties)
            if not any(map(new_s.is_periodic_image, new_sites)):
                new_sites.append(new_s)

        if lattice == "rhombohedral":
            prim = Structure.from_sites(new_sites)
            lengths = prim.lattice.lengths
            angles = prim.lattice.angles
            a = lengths[0]
            alpha = math.pi * angles[0] / 180
            new_matrix = [
                [a * cos(alpha / 2), -a * sin(alpha / 2), 0],
                [a * cos(alpha / 2), a * sin(alpha / 2), 0],
                [a * cos(alpha) / cos(alpha / 2), 0,
                 a * math.sqrt(1 - (cos(alpha) ** 2 / (cos(alpha / 2) ** 2)))]]
            new_sites = []
            latt = Lattice(new_matrix)
            for s in prim:
                new_s = PeriodicSite(
                    s.specie, s.frac_coords, latt,
                    to_unit_cell=True, properties=s.properties)
                if not any(map(new_s.is_periodic_image, new_sites)):
                    new_sites.append(new_s)
            return Structure.from_sites(new_sites)

        return Structure.from_sites(new_sites)

    def get_conventional_standard_structure(
            self, international_monoclinic=True):
        """
        Gives a structure with a conventional cell according to certain
        standards. The standards are defined in Setyawan, W., & Curtarolo,
        S. (2010). High-throughput electronic band structure calculations:
        Challenges and tools. Computational Materials Science,
        49(2), 299-312. doi:10.1016/j.commatsci.2010.05.010
        They basically enforce as much as possible
        norm(a1)<norm(a2)<norm(a3). NB This is not necessarily the same as the
        standard settings within the International Tables of Crystallography,
        for which get_refined_structure should be used instead.

        Returns:
            The structure in a conventional standardized cell
        """
        tol = 1e-5
        struct = self.get_refined_structure()
        latt = struct.lattice
        latt_type = self.get_lattice_type()
        sorted_lengths = sorted(latt.abc)
        sorted_dic = sorted([{'vec': latt.matrix[i],
                              'length': latt.abc[i],
                              'orig_index': i} for i in [0, 1, 2]],
                            key=lambda k: k['length'])

        if latt_type in ("orthorhombic", "cubic"):
            # you want to keep the c axis where it is
            # to keep the C- settings
            transf = np.zeros(shape=(3, 3))
            if self.get_space_group_symbol().startswith("C"):
                transf[2] = [0, 0, 1]
                a, b = sorted(latt.abc[:2])
                sorted_dic = sorted([{'vec': latt.matrix[i],
                                      'length': latt.abc[i],
                                      'orig_index': i} for i in [0, 1]],
                                    key=lambda k: k['length'])
                for i in range(2):
                    transf[i][sorted_dic[i]['orig_index']] = 1
                c = latt.abc[2]
            elif self.get_space_group_symbol().startswith(
                    "A"):  # change to C-centering to match Setyawan/Curtarolo convention
                transf[2] = [1, 0, 0]
                a, b = sorted(latt.abc[1:])
                sorted_dic = sorted([{'vec': latt.matrix[i],
                                      'length': latt.abc[i],
                                      'orig_index': i} for i in [1, 2]],
                                    key=lambda k: k['length'])
                for i in range(2):
                    transf[i][sorted_dic[i]['orig_index']] = 1
                c = latt.abc[0]
            else:
                for i, d in enumerate(sorted_dic):
                    transf[i][d['orig_index']] = 1
                a, b, c = sorted_lengths
            latt = Lattice.orthorhombic(a, b, c)

        elif latt_type == "tetragonal":
            # find the "a" vectors
            # it is basically the vector repeated two times
            transf = np.zeros(shape=(3, 3))
            a, b, c = sorted_lengths
            for i, d in enumerate(sorted_dic):
                transf[i][d['orig_index']] = 1

            if abs(b - c) < tol < abs(a - c):
                a, c = c, a
                transf = np.dot([[0, 0, 1], [0, 1, 0], [1, 0, 0]], transf)
            latt = Lattice.tetragonal(a, c)
        elif latt_type in ("hexagonal", "rhombohedral"):
            # for the conventional cell representation,
            # we allways show the rhombohedral lattices as hexagonal

            # check first if we have the refined structure shows a rhombohedral
            # cell
            # if so, make a supercell
            a, b, c = latt.abc
            if np.all(np.abs([a - b, c - b, a - c]) < 0.001):
                struct.make_supercell(((1, -1, 0), (0, 1, -1), (1, 1, 1)))
                a, b, c = sorted(struct.lattice.abc)

            if abs(b - c) < 0.001:
                a, c = c, a
            new_matrix = [[a / 2, -a * math.sqrt(3) / 2, 0],
                          [a / 2, a * math.sqrt(3) / 2, 0],
                          [0, 0, c]]
            latt = Lattice(new_matrix)
            transf = np.eye(3, 3)

        elif latt_type == "monoclinic":
            # You want to keep the c axis where it is to keep the C- settings

            if self.get_space_group_operations().int_symbol.startswith("C"):
                transf = np.zeros(shape=(3, 3))
                transf[2] = [0, 0, 1]
                sorted_dic = sorted([{'vec': latt.matrix[i],
                                      'length': latt.abc[i],
                                      'orig_index': i} for i in [0, 1]],
                                    key=lambda k: k['length'])
                a = sorted_dic[0]['length']
                b = sorted_dic[1]['length']
                c = latt.abc[2]
                new_matrix = None
                for t in itertools.permutations(list(range(2)), 2):
                    m = latt.matrix
                    latt2 = Lattice([m[t[0]], m[t[1]], m[2]])
                    lengths = latt2.lengths
                    angles = latt2.angles
                    if angles[0] > 90:
                        # if the angle is > 90 we invert a and b to get
                        # an angle < 90
                        a, b, c, alpha, beta, gamma = Lattice(
                            [-m[t[0]], -m[t[1]], m[2]]).parameters
                        transf = np.zeros(shape=(3, 3))
                        transf[0][t[0]] = -1
                        transf[1][t[1]] = -1
                        transf[2][2] = 1
                        alpha = math.pi * alpha / 180
                        new_matrix = [[a, 0, 0],
                                      [0, b, 0],
                                      [0, c * cos(alpha), c * sin(alpha)]]
                        continue

                    if angles[0] < 90:
                        transf = np.zeros(shape=(3, 3))
                        transf[0][t[0]] = 1
                        transf[1][t[1]] = 1
                        transf[2][2] = 1
                        a, b, c = lengths
                        alpha = math.pi * angles[0] / 180
                        new_matrix = [[a, 0, 0],
                                      [0, b, 0],
                                      [0, c * cos(alpha), c * sin(alpha)]]

                if new_matrix is None:
                    # this if is to treat the case
                    # where alpha==90 (but we still have a monoclinic sg
                    new_matrix = [[a, 0, 0],
                                  [0, b, 0],
                                  [0, 0, c]]
                    transf = np.zeros(shape=(3, 3))
                    transf[2] = [0, 0, 1]  # see issue #1929
                    for i, d in enumerate(sorted_dic):
                        transf[i][d['orig_index']] = 1
            # if not C-setting
            else:
                # try all permutations of the axis
                # keep the ones with the non-90 angle=alpha
                # and b<c
                new_matrix = None
                for t in itertools.permutations(list(range(3)), 3):
                    m = latt.matrix
                    a, b, c, alpha, beta, gamma = Lattice(
                        [m[t[0]], m[t[1]], m[t[2]]]).parameters
                    if alpha > 90 and b < c:
                        a, b, c, alpha, beta, gamma = Lattice(
                            [-m[t[0]], -m[t[1]], m[t[2]]]).parameters
                        transf = np.zeros(shape=(3, 3))
                        transf[0][t[0]] = -1
                        transf[1][t[1]] = -1
                        transf[2][t[2]] = 1
                        alpha = math.pi * alpha / 180
                        new_matrix = [[a, 0, 0],
                                      [0, b, 0],
                                      [0, c * cos(alpha), c * sin(alpha)]]
                        continue
                    if alpha < 90 and b < c:
                        transf = np.zeros(shape=(3, 3))
                        transf[0][t[0]] = 1
                        transf[1][t[1]] = 1
                        transf[2][t[2]] = 1
                        alpha = math.pi * alpha / 180
                        new_matrix = [[a, 0, 0],
                                      [0, b, 0],
                                      [0, c * cos(alpha), c * sin(alpha)]]
                if new_matrix is None:
                    # this if is to treat the case
                    # where alpha==90 (but we still have a monoclinic sg
                    new_matrix = [[sorted_lengths[0], 0, 0],
                                  [0, sorted_lengths[1], 0],
                                  [0, 0, sorted_lengths[2]]]
                    transf = np.zeros(shape=(3, 3))
                    for i, d in enumerate(sorted_dic):
                        transf[i][d['orig_index']] = 1

            if international_monoclinic:
                # The above code makes alpha the non-right angle.
                # The following will convert to proper international convention
                # that beta is the non-right angle.
                op = [[0, 1, 0], [1, 0, 0], [0, 0, -1]]
                transf = np.dot(op, transf)
                new_matrix = np.dot(op, new_matrix)
                beta = Lattice(new_matrix).beta
                if beta < 90:
                    op = [[-1, 0, 0], [0, -1, 0], [0, 0, 1]]
                    transf = np.dot(op, transf)
                    new_matrix = np.dot(op, new_matrix)

            latt = Lattice(new_matrix)

        elif latt_type == "triclinic":
            # we use a LLL Minkowski-like reduction for the triclinic cells
            struct = struct.get_reduced_structure("LLL")
            latt = struct.lattice

            a, b, c = latt.lengths
            alpha, beta, gamma = [math.pi * i / 180 for i in latt.angles]
            new_matrix = None
            test_matrix = [[a, 0, 0],
                           [b * cos(gamma), b * sin(gamma), 0.0],
                           [c * cos(beta),
                            c * (cos(alpha) - cos(beta) * cos(gamma)) /
                            sin(gamma),
                            c * math.sqrt(sin(gamma) ** 2 - cos(alpha) ** 2
                                          - cos(beta) ** 2
                                          + 2 * cos(alpha) * cos(beta)
                                          * cos(gamma)) / sin(gamma)]]

            def is_all_acute_or_obtuse(m):
                recp_angles = np.array(Lattice(m).reciprocal_lattice.angles)
                return np.all(recp_angles <= 90) or np.all(recp_angles > 90)

            if is_all_acute_or_obtuse(test_matrix):
                transf = np.eye(3)
                new_matrix = test_matrix

            test_matrix = [[-a, 0, 0],
                           [b * cos(gamma), b * sin(gamma), 0.0],
                           [-c * cos(beta),
                            -c * (cos(alpha) - cos(beta) * cos(gamma)) /
                            sin(gamma),
                            -c * math.sqrt(sin(gamma) ** 2 - cos(alpha) ** 2
                                           - cos(beta) ** 2
                                           + 2 * cos(alpha) * cos(beta)
                                           * cos(gamma)) / sin(gamma)]]

            if is_all_acute_or_obtuse(test_matrix):
                transf = [[-1, 0, 0],
                          [0, 1, 0],
                          [0, 0, -1]]
                new_matrix = test_matrix

            test_matrix = [[-a, 0, 0],
                           [-b * cos(gamma), -b * sin(gamma), 0.0],
                           [c * cos(beta),
                            c * (cos(alpha) - cos(beta) * cos(gamma)) /
                            sin(gamma),
                            c * math.sqrt(sin(gamma) ** 2 - cos(alpha) ** 2
                                          - cos(beta) ** 2
                                          + 2 * cos(alpha) * cos(beta)
                                          * cos(gamma)) / sin(gamma)]]

            if is_all_acute_or_obtuse(test_matrix):
                transf = [[-1, 0, 0],
                          [0, -1, 0],
                          [0, 0, 1]]
                new_matrix = test_matrix

            test_matrix = [[a, 0, 0],
                           [-b * cos(gamma), -b * sin(gamma), 0.0],
                           [-c * cos(beta),
                            -c * (cos(alpha) - cos(beta) * cos(gamma)) /
                            sin(gamma),
                            -c * math.sqrt(sin(gamma) ** 2 - cos(alpha) ** 2
                                           - cos(beta) ** 2
                                           + 2 * cos(alpha) * cos(beta)
                                           * cos(gamma)) / sin(gamma)]]
            if is_all_acute_or_obtuse(test_matrix):
                transf = [[1, 0, 0],
                          [0, -1, 0],
                          [0, 0, -1]]
                new_matrix = test_matrix

            latt = Lattice(new_matrix)

        new_coords = np.dot(transf, np.transpose(struct.frac_coords)).T
        new_struct = Structure(latt, struct.species_and_occu, new_coords,
                               site_properties=struct.site_properties,
                               to_unit_cell=True)
        return new_struct.get_sorted_structure()

    def get_kpoint_weights(self, kpoints, atol=1e-5):
        """
        Calculate the weights for a list of kpoints.

        Args:
            kpoints (Sequence): Sequence of kpoints. np.arrays is fine. Note
                that the code does not check that the list of kpoints
                provided does not contain duplicates.
            atol (float): Tolerance for fractional coordinates comparisons.

        Returns:
            List of weights, in the SAME order as kpoints.
        """
        kpts = np.array(kpoints)
        shift = []
        mesh = []
        for i in range(3):
            nonzero = [i for i in kpts[:, i] if abs(i) > 1e-5]
            if len(nonzero) != len(kpts):
                # gamma centered
                if not nonzero:
                    mesh.append(1)
                else:
                    m = np.abs(np.round(1 / np.array(nonzero)))
                    mesh.append(int(max(m)))
                shift.append(0)
            else:
                # Monk
                m = np.abs(np.round(0.5 / np.array(nonzero)))
                mesh.append(int(max(m)))
                shift.append(1)

        mapping, grid = spglib.get_ir_reciprocal_mesh(
            np.array(mesh), self._cell, is_shift=shift, symprec=self._symprec)
        mapping = list(mapping)
        grid = (np.array(grid) + np.array(shift) * (0.5, 0.5, 0.5)) / mesh
        weights = []
        mapped = defaultdict(int)
        for k in kpoints:
            for i, g in enumerate(grid):
                if np.allclose(pbc_diff(k, g), (0, 0, 0), atol=atol):
                    mapped[tuple(g)] += 1
                    weights.append(mapping.count(mapping[i]))
                    break
<<<<<<< HEAD
        if (len(mapped) != len(set(mapping))) or (
                not all([v == 1 for v in mapped.values()])):
            raise ValueError("Unable to find 1:1 corresponding between input "
                             "kpoints and irreducible grid!")
=======
        if (len(mapped) != len(set(mapping))) or (not all(v == 1 for v in mapped.values())):
            raise ValueError("Unable to find 1:1 corresponding between input " "kpoints and irreducible grid!")
>>>>>>> 787a5f4d
        return [w / sum(weights) for w in weights]

    def is_laue(self):

        """
        Check if the point group of the structure
            has Laue symmetry (centrosymmetry)
        """

        laue = ["-1", "2/m", "mmm", "4/m", "4/mmm",
                "-3", "-3m", "6/m", "6/mmm", "m-3", "m-3m"]

        return str(self.get_point_group_symbol()) in laue


class PointGroupAnalyzer:
    """
    A class to analyze the point group of a molecule. The general outline of
    the algorithm is as follows:

    1. Center the molecule around its center of mass.
    2. Compute the inertia tensor and the eigenvalues and eigenvectors.
    3. Handle the symmetry detection based on eigenvalues.

        a. Linear molecules have one zero eigenvalue. Possible symmetry
           operations are C*v or D*v
        b. Asymetric top molecules have all different eigenvalues. The
           maximum rotational symmetry in such molecules is 2
        c. Symmetric top molecules have 1 unique eigenvalue, which gives a
           unique rotation axis.  All axial point groups are possible
           except the cubic groups (T & O) and I.
        d. Spherical top molecules have all three eigenvalues equal. They
           have the rare T, O or I point groups.

    .. attribute:: sch_symbol

        Schoenflies symbol of the detected point group.
    """
    inversion_op = SymmOp.inversion()

    def __init__(self, mol, tolerance=0.3, eigen_tolerance=0.01,
                 matrix_tol=0.1):
        """
        The default settings are usually sufficient.

        Args:
            mol (Molecule): Molecule to determine point group for.
            tolerance (float): Distance tolerance to consider sites as
                symmetrically equivalent. Defaults to 0.3 Angstrom.
            eigen_tolerance (float): Tolerance to compare eigen values of
                the inertia tensor. Defaults to 0.01.
            matrix_tol (float): Tolerance used to generate the full set of
                symmetry operations of the point group.
        """
        self.mol = mol
        self.centered_mol = mol.get_centered_molecule()
        self.tol = tolerance
        self.eig_tol = eigen_tolerance
        self.mat_tol = matrix_tol
        self._analyze()
        if self.sch_symbol in ["C1v", "C1h"]:
            self.sch_symbol = "Cs"

    def _analyze(self):
        if len(self.centered_mol) == 1:
            self.sch_symbol = "Kh"
        else:
            inertia_tensor = np.zeros((3, 3))
            total_inertia = 0
            for site in self.centered_mol:
                c = site.coords
                wt = site.species.weight
                for i in range(3):
                    inertia_tensor[i, i] += wt * (c[(i + 1) % 3] ** 2
                                                  + c[(i + 2) % 3] ** 2)
                for i, j in [(0, 1), (1, 2), (0, 2)]:
                    inertia_tensor[i, j] += -wt * c[i] * c[j]
                    inertia_tensor[j, i] += -wt * c[j] * c[i]
                total_inertia += wt * np.dot(c, c)

            # Normalize the inertia tensor so that it does not scale with size
            # of the system.  This mitigates the problem of choosing a proper
            # comparison tolerance for the eigenvalues.
            inertia_tensor /= total_inertia
            eigvals, eigvecs = np.linalg.eig(inertia_tensor)
            self.principal_axes = eigvecs.T
            self.eigvals = eigvals
            v1, v2, v3 = eigvals
            eig_zero = abs(v1 * v2 * v3) < self.eig_tol
            eig_all_same = abs(v1 - v2) < self.eig_tol and abs(
                v1 - v3) < self.eig_tol
            eig_all_diff = abs(v1 - v2) > self.eig_tol and abs(
                v1 - v3) > self.eig_tol and abs(v2 - v3) > self.eig_tol

            self.rot_sym = []
            self.symmops = [SymmOp(np.eye(4))]
            if eig_zero:
                logger.debug("Linear molecule detected")
                self._proc_linear()
            elif eig_all_same:
                logger.debug("Spherical top molecule detected")
                self._proc_sph_top()
            elif eig_all_diff:
                logger.debug("Asymmetric top molecule detected")
                self._proc_asym_top()
            else:
                logger.debug("Symmetric top molecule detected")
                self._proc_sym_top()

    def _proc_linear(self):
        if self.is_valid_op(PointGroupAnalyzer.inversion_op):
            self.sch_symbol = "D*h"
            self.symmops.append(PointGroupAnalyzer.inversion_op)
        else:
            self.sch_symbol = "C*v"

    def _proc_asym_top(self):
        """
        Handles assymetric top molecules, which cannot contain rotational
        symmetry larger than 2.
        """
        self._check_R2_axes_asym()
        if len(self.rot_sym) == 0:
            logger.debug("No rotation symmetries detected.")
            self._proc_no_rot_sym()
        elif len(self.rot_sym) == 3:
            logger.debug("Dihedral group detected.")
            self._proc_dihedral()
        else:
            logger.debug("Cyclic group detected.")
            self._proc_cyclic()

    def _proc_sym_top(self):
        """
        Handles symetric top molecules which has one unique eigenvalue whose
        corresponding principal axis is a unique rotational axis.  More complex
        handling required to look for R2 axes perpendicular to this unique
        axis.
        """
        if abs(self.eigvals[0] - self.eigvals[1]) < self.eig_tol:
            ind = 2
        elif abs(self.eigvals[1] - self.eigvals[2]) < self.eig_tol:
            ind = 0
        else:
            ind = 1
        logger.debug("Eigenvalues = %s." % self.eigvals)
        unique_axis = self.principal_axes[ind]
        self._check_rot_sym(unique_axis)
        logger.debug("Rotation symmetries = %s" % self.rot_sym)
        if len(self.rot_sym) > 0:
            self._check_perpendicular_r2_axis(unique_axis)

        if len(self.rot_sym) >= 2:
            self._proc_dihedral()
        elif len(self.rot_sym) == 1:
            self._proc_cyclic()
        else:
            self._proc_no_rot_sym()

    def _proc_no_rot_sym(self):
        """
        Handles molecules with no rotational symmetry. Only possible point
        groups are C1, Cs and Ci.
        """
        self.sch_symbol = "C1"
        if self.is_valid_op(PointGroupAnalyzer.inversion_op):
            self.sch_symbol = "Ci"
            self.symmops.append(PointGroupAnalyzer.inversion_op)
        else:
            for v in self.principal_axes:
                mirror_type = self._find_mirror(v)
                if not mirror_type == "":
                    self.sch_symbol = "Cs"
                    break

    def _proc_cyclic(self):
        """
        Handles cyclic group molecules.
        """
        main_axis, rot = max(self.rot_sym, key=lambda v: v[1])
        self.sch_symbol = "C{}".format(rot)
        mirror_type = self._find_mirror(main_axis)
        if mirror_type == "h":
            self.sch_symbol += "h"
        elif mirror_type == "v":
            self.sch_symbol += "v"
        elif mirror_type == "":
            if self.is_valid_op(SymmOp.rotoreflection(main_axis,
                                                      angle=180 / rot)):
                self.sch_symbol = "S{}".format(2 * rot)

    def _proc_dihedral(self):
        """
        Handles dihedral group molecules, i.e those with intersecting R2 axes
        and a main axis.
        """
        main_axis, rot = max(self.rot_sym, key=lambda v: v[1])
        self.sch_symbol = "D{}".format(rot)
        mirror_type = self._find_mirror(main_axis)
        if mirror_type == "h":
            self.sch_symbol += "h"
        elif not mirror_type == "":
            self.sch_symbol += "d"

    def _check_R2_axes_asym(self):
        """
        Test for 2-fold rotation along the principal axes. Used to handle
        asymetric top molecules.
        """
        for v in self.principal_axes:
            op = SymmOp.from_axis_angle_and_translation(v, 180)
            if self.is_valid_op(op):
                self.symmops.append(op)
                self.rot_sym.append((v, 2))

    def _find_mirror(self, axis):
        """
        Looks for mirror symmetry of specified type about axis.  Possible
        types are "h" or "vd".  Horizontal (h) mirrors are perpendicular to
        the axis while vertical (v) or diagonal (d) mirrors are parallel.  v
        mirrors has atoms lying on the mirror plane while d mirrors do
        not.
        """
        mirror_type = ""

        # First test whether the axis itself is the normal to a mirror plane.
        if self.is_valid_op(SymmOp.reflection(axis)):
            self.symmops.append(SymmOp.reflection(axis))
            mirror_type = "h"
        else:
            # Iterate through all pairs of atoms to find mirror
            for s1, s2 in itertools.combinations(self.centered_mol, 2):
                if s1.species == s2.species:
                    normal = s1.coords - s2.coords
                    if np.dot(normal, axis) < self.tol:
                        op = SymmOp.reflection(normal)
                        if self.is_valid_op(op):
                            self.symmops.append(op)
                            if len(self.rot_sym) > 1:
                                mirror_type = "d"
                                for v, r in self.rot_sym:
                                    if np.linalg.norm(v - axis) >= self.tol:
                                        if np.dot(v, normal) < self.tol:
                                            mirror_type = "v"
                                            break
                            else:
                                mirror_type = "v"
                            break

        return mirror_type

    def _get_smallest_set_not_on_axis(self, axis):
        """
        Returns the smallest list of atoms with the same species and
        distance from origin AND does not lie on the specified axis.  This
        maximal set limits the possible rotational symmetry operations,
        since atoms lying on a test axis is irrelevant in testing rotational
        symmetryOperations.
        """

        def not_on_axis(site):
            v = np.cross(site.coords, axis)
            return np.linalg.norm(v) > self.tol

        valid_sets = []
        origin_site, dist_el_sites = cluster_sites(self.centered_mol, self.tol)
        for test_set in dist_el_sites.values():
            valid_set = list(filter(not_on_axis, test_set))
            if len(valid_set) > 0:
                valid_sets.append(valid_set)

        return min(valid_sets, key=lambda s: len(s))

    def _check_rot_sym(self, axis):
        """
        Determines the rotational symmetry about supplied axis.  Used only for
        symmetric top molecules which has possible rotational symmetry
        operations > 2.
        """
        min_set = self._get_smallest_set_not_on_axis(axis)
        max_sym = len(min_set)
        for i in range(max_sym, 0, -1):
            if max_sym % i != 0:
                continue
            op = SymmOp.from_axis_angle_and_translation(axis, 360 / i)
            rotvalid = self.is_valid_op(op)
            if rotvalid:
                self.symmops.append(op)
                self.rot_sym.append((axis, i))
                return i
        return 1

    def _check_perpendicular_r2_axis(self, axis):
        """
        Checks for R2 axes perpendicular to unique axis.  For handling
        symmetric top molecules.
        """
        min_set = self._get_smallest_set_not_on_axis(axis)
        for s1, s2 in itertools.combinations(min_set, 2):
            test_axis = np.cross(s1.coords - s2.coords, axis)
            if np.linalg.norm(test_axis) > self.tol:
                op = SymmOp.from_axis_angle_and_translation(test_axis, 180)
                r2present = self.is_valid_op(op)
                if r2present:
                    self.symmops.append(op)
                    self.rot_sym.append((test_axis, 2))
                    return True
        return None

    def _proc_sph_top(self):
        """
        Handles Sperhical Top Molecules, which belongs to the T, O or I point
        groups.
        """
        self._find_spherical_axes()
        if len(self.rot_sym) == 0:
            logger.debug("Accidental speherical top!")
            self._proc_sym_top()
        main_axis, rot = max(self.rot_sym, key=lambda v: v[1])
        if rot < 3:
            logger.debug("Accidental speherical top!")
            self._proc_sym_top()
        elif rot == 3:
            mirror_type = self._find_mirror(main_axis)
            if mirror_type != "":
                if self.is_valid_op(PointGroupAnalyzer.inversion_op):
                    self.symmops.append(PointGroupAnalyzer.inversion_op)
                    self.sch_symbol = "Th"
                else:
                    self.sch_symbol = "Td"
            else:
                self.sch_symbol = "T"
        elif rot == 4:
            if self.is_valid_op(PointGroupAnalyzer.inversion_op):
                self.symmops.append(PointGroupAnalyzer.inversion_op)
                self.sch_symbol = "Oh"
            else:
                self.sch_symbol = "O"
        elif rot == 5:
            if self.is_valid_op(PointGroupAnalyzer.inversion_op):
                self.symmops.append(PointGroupAnalyzer.inversion_op)
                self.sch_symbol = "Ih"
            else:
                self.sch_symbol = "I"

    def _find_spherical_axes(self):
        """
        Looks for R5, R4, R3 and R2 axes in spherical top molecules.  Point
        group T molecules have only one unique 3-fold and one unique 2-fold
        axis. O molecules have one unique 4, 3 and 2-fold axes. I molecules
        have a unique 5-fold axis.
        """
        rot_present = defaultdict(bool)
        origin_site, dist_el_sites = cluster_sites(self.centered_mol, self.tol)
        test_set = min(dist_el_sites.values(), key=lambda s: len(s))
        coords = [s.coords for s in test_set]
        for c1, c2, c3 in itertools.combinations(coords, 3):
            for cc1, cc2 in itertools.combinations([c1, c2, c3], 2):
                if not rot_present[2]:
                    test_axis = cc1 + cc2
                    if np.linalg.norm(test_axis) > self.tol:
                        op = SymmOp.from_axis_angle_and_translation(test_axis,
                                                                    180)
                        rot_present[2] = self.is_valid_op(op)
                        if rot_present[2]:
                            self.symmops.append(op)
                            self.rot_sym.append((test_axis, 2))

            test_axis = np.cross(c2 - c1, c3 - c1)
            if np.linalg.norm(test_axis) > self.tol:
                for r in (3, 4, 5):
                    if not rot_present[r]:
                        op = SymmOp.from_axis_angle_and_translation(
                            test_axis, 360 / r)
                        rot_present[r] = self.is_valid_op(op)
                        if rot_present[r]:
                            self.symmops.append(op)
                            self.rot_sym.append((test_axis, r))
                            break
            if rot_present[2] and rot_present[3] and (
                    rot_present[4] or rot_present[5]):
                break

    def get_pointgroup(self):
        """
        Returns a PointGroup object for the molecule.
        """
        return PointGroupOperations(self.sch_symbol, self.symmops,
                                    self.mat_tol)

    def get_symmetry_operations(self):
        """
        Return symmetry operations as a list of SymmOp objects.
        Returns Cartesian coord symmops.

        Returns:
            ([SymmOp]): List of symmetry operations.
        """
        return generate_full_symmops(self.symmops, self.tol)

    def is_valid_op(self, symmop):
        """
        Check if a particular symmetry operation is a valid symmetry operation
        for a molecule, i.e., the operation maps all atoms to another
        equivalent atom.

        Args:
            symmop (SymmOp): Symmetry operation to test.

        Returns:
            (bool): Whether SymmOp is valid for Molecule.
        """
        coords = self.centered_mol.cart_coords
        for site in self.centered_mol:
            coord = symmop.operate(site.coords)
            ind = find_in_coord_list(coords, coord, self.tol)
            if not (len(ind) == 1
                    and self.centered_mol[ind[0]].species
                    == site.species):
                return False
        return True

    def _get_eq_sets(self):
        """
        Calculates the dictionary for mapping equivalent atoms onto each other.

        Args:
            None

        Returns:
            dict: The returned dictionary has two possible keys:

            ``eq_sets``:
            A dictionary of indices mapping to sets of indices,
            each key maps to indices of all equivalent atoms.
            The keys are guaranteed to be not equivalent.

            ``sym_ops``:
            Twofold nested dictionary.
            ``operations[i][j]`` gives the symmetry operation
            that maps atom ``i`` unto ``j``.
        """
        UNIT = np.eye(3)
        eq_sets, operations = defaultdict(set), defaultdict(dict)
        symm_ops = [op.rotation_matrix
                    for op in generate_full_symmops(self.symmops, self.tol)]

        def get_clustered_indices():
            indices = cluster_sites(self.centered_mol, self.tol,
                                    give_only_index=True)
            out = list(indices[1].values())
            if indices[0] is not None:
                out.append([indices[0]])
            return out

        for index in get_clustered_indices():
            sites = self.centered_mol.cart_coords[index]
            for i, reference in zip(index, sites):
                for op in symm_ops:
                    rotated = np.dot(op, sites.T).T
                    matched_indices = find_in_coord_list(rotated, reference,
                                                         self.tol)
                    matched_indices = {
                        dict(enumerate(index))[i] for i in matched_indices}
                    eq_sets[i] |= matched_indices

                    if i not in operations:
                        operations[i] = {j: op.T if j != i else UNIT
                                         for j in matched_indices}
                    else:
                        for j in matched_indices:
                            if j not in operations[i]:
                                operations[i][j] = op.T if j != i else UNIT
                    for j in matched_indices:
                        if j not in operations:
                            operations[j] = {i: op if j != i else UNIT}
                        elif i not in operations[j]:
                            operations[j][i] = op if j != i else UNIT

        return {'eq_sets': eq_sets,
                'sym_ops': operations}

    @staticmethod
    def _combine_eq_sets(eq_sets, operations):
        """Combines the dicts of _get_equivalent_atom_dicts into one

        Args:
            eq_sets (dict)
            operations (dict)

        Returns:
            dict: The returned dictionary has two possible keys:

            ``eq_sets``:
            A dictionary of indices mapping to sets of indices,
            each key maps to indices of all equivalent atoms.
            The keys are guaranteed to be not equivalent.

            ``sym_ops``:
            Twofold nested dictionary.
            ``operations[i][j]`` gives the symmetry operation
            that maps atom ``i`` unto ``j``.
        """
        UNIT = np.eye(3)

        def all_equivalent_atoms_of_i(i, eq_sets, ops):
            """WORKS INPLACE on operations
            """
            visited = set([i])
            tmp_eq_sets = {j: (eq_sets[j] - visited) for j in eq_sets[i]}

            while tmp_eq_sets:
                new_tmp_eq_sets = {}
                for j in tmp_eq_sets:
                    if j in visited:
                        continue
                    visited.add(j)
                    for k in tmp_eq_sets[j]:
                        new_tmp_eq_sets[k] = eq_sets[k] - visited
                        if i not in ops[k]:
                            ops[k][i] = (np.dot(ops[j][i], ops[k][j])
                                         if k != i else UNIT)
                        ops[i][k] = ops[k][i].T
                tmp_eq_sets = new_tmp_eq_sets
            return visited, ops

        eq_sets = copy.deepcopy(eq_sets)
        ops = copy.deepcopy(operations)
        to_be_deleted = set()
        for i in eq_sets:
            if i in to_be_deleted:
                continue
            visited, ops = all_equivalent_atoms_of_i(i, eq_sets, ops)
            to_be_deleted |= visited - {i}

        for k in to_be_deleted:
            eq_sets.pop(k, None)
        return {'eq_sets': eq_sets,
                'sym_ops': ops}

    def get_equivalent_atoms(self):
        """Returns sets of equivalent atoms with symmetry operations

        Args:
            None

        Returns:
            dict: The returned dictionary has two possible keys:

            ``eq_sets``:
            A dictionary of indices mapping to sets of indices,
            each key maps to indices of all equivalent atoms.
            The keys are guaranteed to be not equivalent.

            ``sym_ops``:
            Twofold nested dictionary.
            ``operations[i][j]`` gives the symmetry operation
            that maps atom ``i`` unto ``j``.
        """
        eq = self._get_eq_sets()
        return self._combine_eq_sets(eq['eq_sets'],
                                     eq['sym_ops'])

    def symmetrize_molecule(self):
        """Returns a symmetrized molecule

        The equivalent atoms obtained via
        :meth:`~pymatgen.symmetry.analyzer.PointGroupAnalyzer.get_equivalent_atoms`
        are rotated, mirrored... unto one position.
        Then the average position is calculated.
        The average position is rotated, mirrored... back with the inverse
        of the previous symmetry operations, which gives the
        symmetrized molecule

        Args:
            None

        Returns:
            dict: The returned dictionary has three possible keys:

            ``sym_mol``:
            A symmetrized molecule instance.

            ``eq_sets``:
            A dictionary of indices mapping to sets of indices,
            each key maps to indices of all equivalent atoms.
            The keys are guaranteed to be not equivalent.

            ``sym_ops``:
            Twofold nested dictionary.
            ``operations[i][j]`` gives the symmetry operation
            that maps atom ``i`` unto ``j``.
        """
        eq = self.get_equivalent_atoms()
        eq_sets, ops = eq['eq_sets'], eq['sym_ops']
        coords = self.centered_mol.cart_coords.copy()
        for i, eq_indices in eq_sets.items():
            for j in eq_indices:
                coords[j] = np.dot(ops[j][i], coords[j])
            coords[i] = np.mean(coords[list(eq_indices)], axis=0)
            for j in eq_indices:
                if j == i:
                    continue
                coords[j] = np.dot(ops[i][j], coords[i])
                coords[j] = np.dot(ops[i][j], coords[i])
        molecule = Molecule(species=self.centered_mol.species_and_occu,
                            coords=coords)
        return {'sym_mol': molecule,
                'eq_sets': eq_sets,
                'sym_ops': ops}


def iterative_symmetrize(mol, max_n=10, tolerance=0.3, epsilon=1e-2):
    """Returns a symmetrized molecule

    The equivalent atoms obtained via
    :meth:`~pymatgen.symmetry.analyzer.PointGroupAnalyzer.get_equivalent_atoms`
    are rotated, mirrored... unto one position.
    Then the average position is calculated.
    The average position is rotated, mirrored... back with the inverse
    of the previous symmetry operations, which gives the
    symmetrized molecule

    Args:
        mol (Molecule): A pymatgen Molecule instance.
        max_n (int): Maximum number of iterations.
        tolerance (float): Tolerance for detecting symmetry.
            Gets passed as Argument into
            :class:`~pymatgen.analyzer.symmetry.PointGroupAnalyzer`.
        epsilon (float): If the elementwise absolute difference of two
            subsequently symmetrized structures is smaller epsilon,
            the iteration stops before ``max_n`` is reached.


    Returns:
        dict: The returned dictionary has three possible keys:

        ``sym_mol``:
        A symmetrized molecule instance.

        ``eq_sets``:
        A dictionary of indices mapping to sets of indices,
        each key maps to indices of all equivalent atoms.
        The keys are guaranteed to be not equivalent.

        ``sym_ops``:
        Twofold nested dictionary.
        ``operations[i][j]`` gives the symmetry operation
        that maps atom ``i`` unto ``j``.
    """
    new = mol
    n = 0
    finished = False
    while not finished and n <= max_n:
        previous = new
        PA = PointGroupAnalyzer(previous, tolerance=tolerance)
        eq = PA.symmetrize_molecule()
        new = eq['sym_mol']
        finished = np.allclose(new.cart_coords, previous.cart_coords,
                               atol=epsilon)
        n += 1
    return eq


def cluster_sites(mol, tol, give_only_index=False):
    """
    Cluster sites based on distance and species type.

    Args:
        mol (Molecule): Molecule **with origin at center of mass**.
        tol (float): Tolerance to use.

    Returns:
        (origin_site, clustered_sites): origin_site is a site at the center
        of mass (None if there are no origin atoms). clustered_sites is a
        dict of {(avg_dist, species_and_occu): [list of sites]}
    """
    # Cluster works for dim > 2 data. We just add a dummy 0 for second
    # coordinate.
    dists = [[np.linalg.norm(site.coords), 0] for site in mol]
    import scipy.cluster as spcluster
    f = spcluster.hierarchy.fclusterdata(dists, tol, criterion='distance')
    clustered_dists = defaultdict(list)
    for i, site in enumerate(mol):
        clustered_dists[f[i]].append(dists[i])
    avg_dist = {label: np.mean(val) for label, val in clustered_dists.items()}
    clustered_sites = defaultdict(list)
    origin_site = None
    for i, site in enumerate(mol):
        if avg_dist[f[i]] < tol:
            if give_only_index:
                origin_site = i
            else:
                origin_site = site
        else:
            if give_only_index:
                clustered_sites[
                    (avg_dist[f[i]], site.species)].append(i)
            else:
                clustered_sites[
                    (avg_dist[f[i]], site.species)].append(site)
    return origin_site, clustered_sites


def generate_full_symmops(symmops, tol):
    """
    Recursive algorithm to permute through all possible combinations of the
    initially supplied symmetry operations to arrive at a complete set of
    operations mapping a single atom to all other equivalent atoms in the
    point group.  This assumes that the initial number already uniquely
    identifies all operations.

    Args:
        symmops ([SymmOp]): Initial set of symmetry operations.

    Returns:
        Full set of symmetry operations.
    """
    # Uses an algorithm described in:
    # Gregory Butler. Fundamental Algorithms for Permutation Groups.
    # Lecture Notes in Computer Science (Book 559). Springer, 1991. page 15
    UNIT = np.eye(4)
    generators = [op.affine_matrix for op in symmops
                  if not np.allclose(op.affine_matrix, UNIT)]
    if not generators:
        # C1 symmetry breaks assumptions in the algorithm afterwards
        return symmops

    full = list(generators)

    for g in full:
        for s in generators:
            op = np.dot(g, s)
            d = np.abs(full - op) < tol
            if not np.any(np.all(np.all(d, axis=2), axis=1)):
                full.append(op)

    d = np.abs(full - UNIT) < tol
    if not np.any(np.all(np.all(d, axis=2), axis=1)):
        full.append(UNIT)
    return [SymmOp(op) for op in full]


class SpacegroupOperations(list):
    """
    Represents a space group, which is a collection of symmetry operations.
    """

    def __init__(self, int_symbol, int_number, symmops):
        """
        Args:
            int_symbol (str): International symbol of the spacegroup.
            int_number (int): International number of the spacegroup.
            symmops ([SymmOp]): Symmetry operations associated with the
                spacegroup.
        """
        self.int_symbol = int_symbol
        self.int_number = int_number
        super().__init__(symmops)

    def are_symmetrically_equivalent(self, sites1, sites2, symm_prec=1e-3):
        """
        Given two sets of PeriodicSites, test if they are actually
        symmetrically equivalent under this space group.  Useful, for example,
        if you want to test if selecting atoms 1 and 2 out of a set of 4 atoms
        are symmetrically the same as selecting atoms 3 and 4, etc.

        One use is in PartialRemoveSpecie transformation to return only
        symmetrically distinct arrangements of atoms.

        Args:
            sites1 ([PeriodicSite]): 1st set of sites
            sites2 ([PeriodicSite]): 2nd set of sites
            symm_prec (float): Tolerance in atomic distance to test if atoms
                are symmetrically similar.

        Returns:
            (bool): Whether the two sets of sites are symmetrically
            equivalent.
        """

        def in_sites(site):
            for test_site in sites1:
                if test_site.is_periodic_image(site, symm_prec, False):
                    return True
            return False

        for op in self:
            newsites2 = [PeriodicSite(site.species,
                                      op.operate(site.frac_coords),
                                      site.lattice) for site in sites2]
            for site in newsites2:
                if not in_sites(site):
                    break
            else:
                return True
        return False

    def __str__(self):
        return "{} ({}) spacegroup".format(self.int_symbol, self.int_number)


class PointGroupOperations(list):
    """
    Defines a point group, which is essentially a sequence of symmetry
    operations.

    .. attribute:: sch_symbol

        Schoenflies symbol of the point group.
    """

    def __init__(self, sch_symbol, operations, tol=0.1):
        """
        Args:
            sch_symbol (str): Schoenflies symbol of the point group.
            operations ([SymmOp]): Initial set of symmetry operations. It is
                sufficient to provide only just enough operations to generate
                the full set of symmetries.
            tol (float): Tolerance to generate the full set of symmetry
                operations.
        """
        self.sch_symbol = sch_symbol
        super().__init__(
            generate_full_symmops(operations, tol))

    def __str__(self):
        return self.sch_symbol

    def __repr__(self):
        return self.__str__()<|MERGE_RESOLUTION|>--- conflicted
+++ resolved
@@ -151,23 +151,6 @@
         """
         n = self._space_group_data["number"]
 
-<<<<<<< HEAD
-        def f(i, j):
-            return i <= n <= j
-
-        cs = {"triclinic": (1, 2), "monoclinic": (3, 15),
-              "orthorhombic": (16, 74), "tetragonal": (75, 142),
-              "trigonal": (143, 167), "hexagonal": (168, 194),
-              "cubic": (195, 230)}
-
-        crystal_sytem = None
-
-        for k, v in cs.items():
-            if f(*v):
-                crystal_sytem = k
-                break
-        return crystal_sytem
-=======
         if 0 < n < 3:
             return "triclinic"
         if n < 16:
@@ -184,7 +167,6 @@
             return "cubic"
 
         raise ValueError("Invalid space group")
->>>>>>> 787a5f4d
 
     def get_lattice_type(self):
         """
@@ -798,15 +780,8 @@
                     mapped[tuple(g)] += 1
                     weights.append(mapping.count(mapping[i]))
                     break
-<<<<<<< HEAD
-        if (len(mapped) != len(set(mapping))) or (
-                not all([v == 1 for v in mapped.values()])):
-            raise ValueError("Unable to find 1:1 corresponding between input "
-                             "kpoints and irreducible grid!")
-=======
         if (len(mapped) != len(set(mapping))) or (not all(v == 1 for v in mapped.values())):
             raise ValueError("Unable to find 1:1 corresponding between input " "kpoints and irreducible grid!")
->>>>>>> 787a5f4d
         return [w / sum(weights) for w in weights]
 
     def is_laue(self):
