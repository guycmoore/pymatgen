--- conflicted
+++ resolved
@@ -2836,17 +2836,10 @@
                 edges_to_add.append((new_u, new_v, new_d))
 
         # add/delete marked edges
-<<<<<<< HEAD
-        for to_remove in edges_to_remove:
-            self.graph.remove_edge(*to_remove)
-        for (u, v, d) in edges_to_add:
-            self.graph.add_edge(u, v, **d)
-=======
         for edge in edges_to_remove:
             self.graph.remove_edge(*edge)
         for (u, v, data) in edges_to_add:
             self.graph.add_edge(u, v, **data)
->>>>>>> ba23f32a
 
     def __copy__(self):
         return MoleculeGraph.from_dict(self.as_dict())
