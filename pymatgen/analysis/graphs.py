# coding: utf-8
# Copyright (c) Pymatgen Development Team.
# Distributed under the terms of the MIT License.


import warnings
import subprocess
import numpy as np
import os.path
import copy
from itertools import combinations

from pymatgen.core import Structure, Lattice, PeriodicSite, Molecule
from pymatgen.core.structure import FunctionalGroups
from pymatgen.util.coord import lattice_points_in_supercell
from pymatgen.vis.structure_vtk import EL_COLORS

from monty.json import MSONable
from monty.os.path import which
from operator import itemgetter
from collections import namedtuple, defaultdict
from scipy.spatial import KDTree
from scipy.stats import describe

import networkx as nx
import networkx.algorithms.isomorphism as iso
from networkx.readwrite import json_graph
from networkx.drawing.nx_agraph import write_dot

try:
    import igraph
    IGRAPH_AVAILABLE = True
except ImportError:
    IGRAPH_AVAILABLE = False

import logging

logger = logging.getLogger(__name__)
logger.setLevel(logging.INFO)

__author__ = "Matthew Horton, Evan Spotte-Smith, Samuel Blau"
__version__ = "0.1"
__maintainer__ = "Matthew Horton"
__email__ = "mkhorton@lbl.gov"
__status__ = "Production"
__date__ = "August 2017"

ConnectedSite = namedtuple('ConnectedSite', 'site, jimage, index, weight, dist')

<<<<<<< HEAD
def _compare(g1, g2, i1, i2):
    """
    Helper function called by isomorphic to ensure comparison of node identities.
    """
    return g1.vs[i1]['species'] == g2.vs[i2]['species']

def _igraph_from_nxgraph(graph):
    """
    Helper function that converts a networkx graph object into an igraph graph object.
    """
    nodes=graph.nodes(data=True)
=======

def compare(g1, g2, i1, i2):
    return g1.vs[i1]['species'] == g2.vs[i2]['species']


def igraph_from_nxgraph(graph):
    import igraph
    nodes = graph.nodes(data=True)
>>>>>>> 54d511c1
    new_igraph = igraph.Graph()
    for node in nodes:
        new_igraph.add_vertex(name=str(node[0]), species=node[1]["specie"], coords=node[1]["coords"])
    new_igraph.add_edges([(str(edge[0]), str(edge[1])) for edge in graph.edges()])
    return new_igraph

<<<<<<< HEAD
def _isomorphic(frag1, frag2):
    """
    Internal function to check if two graph objects are isomorphic, using igraph if
    if is available and networkx if it is not.
    """  
=======

def isomorphic(frag1, frag2, use_igraph=True):
    if use_igraph:
        try:
            import igraph
        except ModuleNotFoundError:
            use_igraph = False
>>>>>>> 54d511c1
    f1_nodes = frag1.nodes(data=True)
    f2_nodes = frag2.nodes(data=True)
    if len(f1_nodes) != len(f2_nodes):
        return False
    f1_edges = frag1.edges()
    f2_edges = frag2.edges()
    if len(f2_edges) != len(f2_edges):
        return False
    f1_comp_dict = {}
    f2_comp_dict = {}
    for node in f1_nodes:
        if node[1]["specie"] not in f1_comp_dict:
            f1_comp_dict[node[1]["specie"]] = 1
        else:
            f1_comp_dict[node[1]["specie"]] += 1
    for node in f2_nodes:
        if node[1]["specie"] not in f2_comp_dict:
            f2_comp_dict[node[1]["specie"]] = 1
        else:
            f2_comp_dict[node[1]["specie"]] += 1
    if f1_comp_dict != f2_comp_dict:
        return False
    if IGRAPH_AVAILABLE:
        ifrag1 = _igraph_from_nxgraph(frag1)
        ifrag2 = _igraph_from_nxgraph(frag2)
        return ifrag1.isomorphic_vf2(ifrag2,node_compat_fn=_compare)
    else:
        nm = iso.categorical_node_match("specie", "ERROR")
        return nx.is_isomorphic(frag1.to_undirected(), frag2.to_undirected(), node_match=nm)
<<<<<<< HEAD
=======
    else:
        ifrag1 = igraph_from_nxgraph(frag1)
        ifrag2 = igraph_from_nxgraph(frag2)
        return ifrag1.isomorphic_vf2(ifrag2, node_compat_fn=compare)

>>>>>>> 54d511c1

class StructureGraph(MSONable):
    """
    This is a class for annotating a Structure with
    bond information, stored in the form of a graph. A "bond" does
    not necessarily have to be a chemical bond, but can store any
    kind of information that connects two Sites.
    """

    def __init__(self, structure, graph_data=None):
        """
        If constructing this class manually, use the `with_empty_graph`
        method or `with_local_env_strategy` method (using an algorithm
        provided by the `local_env` module, such as O'Keeffe).

        This class that contains connection information:
        relationships between sites represented by a Graph structure,
        and an associated structure object.

        This class uses the NetworkX package to store and operate
        on the graph itself, but contains a lot of helper methods
        to make associating a graph with a given crystallographic
        structure easier.

        Use cases for this include storing bonding information,
        NMR J-couplings, Heisenberg exchange parameters, etc.

        For periodic graphs, class stores information on the graph
        edges of what lattice image the edge belongs to.

        :param structure: a Structure object

        :param graph_data: dict containing graph information in
            dict format (not intended to be constructed manually,
        see as_dict method for format)
        """

        if isinstance(structure, StructureGraph):
            # just make a copy from input
            graph_data = structure.as_dict()['graphs']

        self.structure = structure
        self.graph = nx.readwrite.json_graph.adjacency_graph(graph_data)

        # tidy up edge attr dicts, reading to/from json duplicates
        # information
        for u, v, k, d in self.graph.edges(keys=True, data=True):
            if 'id' in d:
                del d['id']
            if 'key' in d:
                del d['key']
            # ensure images are tuples (conversion to lists happens
            # when serializing back from json), it's important images
            # are hashable/immutable
            if 'to_jimage' in d:
                d['to_jimage'] = tuple(d['to_jimage'])
            if 'from_jimage' in d:
                d['from_jimage'] = tuple(d['from_jimage'])

    @classmethod
    def with_empty_graph(cls, structure, name="bonds",
                         edge_weight_name=None,
                         edge_weight_units=None):
        """
        Constructor for StructureGraph, returns a StructureGraph
        object with an empty graph (no edges, only nodes defined
        that correspond to Sites in Structure).

        :param structure (Structure):
        :param name (str): name of graph, e.g. "bonds"
        :param edge_weight_name (str): name of edge weights,
            e.g. "bond_length" or "exchange_constant"
        :param edge_weight_units (str): name of edge weight units
            e.g. "Å" or "eV"
        :return (StructureGraph):
        """

        if edge_weight_name and (edge_weight_units is None):
            raise ValueError("Please specify units associated "
                             "with your edge weights. Can be "
                             "empty string if arbitrary or "
                             "dimensionless.")

        # construct graph with one node per site
        # graph attributes don't change behavior of graph,
        # they're just for book-keeping
        graph = nx.MultiDiGraph(edge_weight_name=edge_weight_name,
                                edge_weight_units=edge_weight_units,
                                name=name)
        graph.add_nodes_from(range(len(structure)))

        graph_data = json_graph.adjacency_data(graph)

        return cls(structure, graph_data=graph_data)

    @staticmethod
    def with_edges(structure, edges):
        """
        Constructor for MoleculeGraph, using pre-existing or pre-defined edges
        with optional edge parameters.

        :param molecule: Molecule object
        :param edges: dict representing the bonds of the functional
            group (format: {(from_index, to_index, from_image, to_image): props},
            where props is a dictionary of properties, including weight.
            Props should be None if no additional properties are to be
            specified.
        :return: sg, a StructureGraph
        """

        sg = StructureGraph.with_empty_graph(structure, name="bonds",
                                             edge_weight_name="weight",
                                             edge_weight_units="")

        for edge, props in edges.items():

            try:
                from_index = edge[0]
                to_index = edge[1]
                from_image = edge[2]
                to_image = edge[3]
            except TypeError:
                raise ValueError("Edges must be given as (from_index, to_index,"
                                 " from_image, to_image) tuples")

            if props is not None:
                if "weight" in props.keys():
                    weight = props["weight"]
                    del props["weight"]
                else:
                    weight = None

                if len(props.items()) == 0:
                    props = None
            else:
                weight = None

            nodes = sg.graph.nodes
            if not (from_index in nodes and to_index in nodes):
                raise ValueError("Edges cannot be added if nodes are not"
                                 " present in the graph. Please check your"
                                 " indices.")

            sg.add_edge(from_index, to_index, from_jimage=from_image,
                        to_jimage=to_image, weight=weight,
                        edge_properties=props)

        sg.set_node_attributes()
        return sg

    @staticmethod
    def with_local_env_strategy(structure, strategy, weights=False):
        """
        Constructor for StructureGraph, using a strategy
        from :Class: `pymatgen.analysis.local_env`.

        :param structure: Structure object
        :param strategy: an instance of a
            :Class: `pymatgen.analysis.local_env.NearNeighbors` object
        :param weights: if True, use weights from local_env class
            (consult relevant class for their meaning)
        :return:
        """

        sg = StructureGraph.with_empty_graph(structure, name="bonds")

        for n, neighbors in enumerate(strategy.get_all_nn_info(structure)):
            for neighbor in neighbors:
                # local_env will always try to add two edges
                # for any one bond, one from site u to site v
                # and another form site v to site u: this is
                # harmless, so warn_duplicates=False
                sg.add_edge(from_index=n,
                            from_jimage=(0, 0, 0),
                            to_index=neighbor['site_index'],
                            to_jimage=neighbor['image'],
                            weight=neighbor['weight'] if weights else None,
                            warn_duplicates=False)

        return sg

    @property
    def name(self):
        """
        :return: Name of graph
        """
        return self.graph.graph['name']

    @property
    def edge_weight_name(self):
        """
        :return: Name of the edge weight property of graph
        """
        return self.graph.graph['edge_weight_name']

    @property
    def edge_weight_unit(self):
        """
        :return: Units of the edge weight property of graph
        """
        return self.graph.graph['edge_weight_units']

    def add_edge(self, from_index, to_index,
                 from_jimage=(0, 0, 0), to_jimage=None,
                 weight=None, warn_duplicates=True,
                 edge_properties=None):
        """
        Add edge to graph.

        Since physically a 'bond' (or other connection
        between sites) doesn't have a direction, from_index,
        from_jimage can be swapped with to_index, to_jimage.

        However, images will always always be shifted so that
        from_index < to_index and from_jimage becomes (0, 0, 0).

        :param from_index: index of site connecting from
        :param to_index: index of site connecting to
        :param from_jimage (tuple of ints): lattice vector of periodic
            image, e.g. (1, 0, 0) for periodic image in +x direction
        :param to_jimage (tuple of ints): lattice vector of image
        :param weight (float): e.g. bond length
        :param warn_duplicates (bool): if True, will warn if
            trying to add duplicate edges (duplicate edges will not
            be added in either case)
        :param edge_properties (dict): any other information to
            store on graph edges, similar to Structure's site_properties
        :return:
        """

        # this is not necessary for the class to work, but
        # just makes it neater
        if to_index < from_index:
            to_index, from_index = from_index, to_index
            to_jimage, from_jimage = from_jimage, to_jimage

        # constrain all from_jimages to be (0, 0, 0),
        # initial version of this class worked even if
        # from_jimage != (0, 0, 0), but making this
        # assumption simplifies logic later
        if not np.array_equal(from_jimage, (0, 0, 0)):
            shift = from_jimage
            from_jimage = np.subtract(from_jimage, shift)
            to_jimage = np.subtract(to_jimage, shift)

        # automatic detection of to_jimage if user doesn't specify
        # will try and detect all equivalent images and add multiple
        # edges if appropriate
        if to_jimage is None:
            # assume we want the closest site
            warnings.warn("Please specify to_jimage to be unambiguous, "
                          "trying to automatically detect.")
            dist, to_jimage = self.structure[from_index] \
                .distance_and_image(self.structure[to_index])
            if dist == 0:
                # this will happen when from_index == to_index,
                # typically in primitive single-atom lattices
                images = [1, 0, 0], [0, 1, 0], [0, 0, 1]
                dists = []
                for image in images:
                    dists.append(self.structure[from_index]
                                 .distance_and_image(self.structure[from_index],
                                                     jimage=image)[0])
                dist = min(dists)
            equiv_sites = self.structure.get_neighbors_in_shell(self.structure[from_index].coords,
                                                                dist,
                                                                dist * 0.01,
                                                                include_index=True)
            for site, dist, to_index in equiv_sites:
                to_jimage = np.subtract(site.frac_coords, self.structure[from_index].frac_coords)
                to_jimage = to_jimage.astype(int)
                self.add_edge(from_index=from_index, from_jimage=(0, 0, 0),
                              to_jimage=to_jimage, to_index=to_index)
            return

        # sanitize types
        from_jimage, to_jimage = tuple(map(int, from_jimage)), tuple(map(int, to_jimage))
        from_index, to_index = int(from_index), int(to_index)

        # check we're not trying to add a duplicate edge
        # there should only ever be at most one edge
        # between a given (site, jimage) pair and another
        # (site, jimage) pair
        existing_edge_data = self.graph.get_edge_data(from_index, to_index)
        if existing_edge_data:
            for key, d in existing_edge_data.items():
                if d["to_jimage"] == to_jimage:
                    if warn_duplicates:
                        warnings.warn("Trying to add an edge that already exists from "
                                      "site {} to site {} in {}.".format(from_index,
                                                                         to_index,
                                                                         to_jimage))
                    return

        # generic container for additional edge properties,
        # similar to site properties
        edge_properties = edge_properties or {}

        if weight:
            self.graph.add_edge(from_index, to_index,
                                to_jimage=to_jimage,
                                weight=weight,
                                **edge_properties)
        else:
            self.graph.add_edge(from_index, to_index,
                                to_jimage=to_jimage,
                                **edge_properties)

    def insert_node(self, i, species, coords, coords_are_cartesian=False,
                    validate_proximity=False, site_properties=None, edges=None):
        """
        A wrapper around Molecule.insert(), which also incorporates the new
        site into the MoleculeGraph.

        :param i: Index at which to insert the new site
        :param species: Species for the new site
        :param coords: 3x1 array representing coordinates of the new site
        :param coords_are_cartesian: Whether coordinates are cartesian.
            Defaults to False.
        :param validate_proximity: For Molecule.insert(); if True (default
            False), distance will be checked to ensure that site can be safely
            added.
        :param site_properties: Site properties for Molecule
        :param edges: List of dicts representing edges to be added to the
            MoleculeGraph. These edges must include the index of the new site i,
            and all indices used for these edges should reflect the
            MoleculeGraph AFTER the insertion, NOT before. Each dict should at
            least have a "to_index" and "from_index" key, and can also have a
            "weight" and a "properties" key.
        :return:
        """

        self.structure.insert(i, species, coords,
                              coords_are_cartesian=coords_are_cartesian,
                              validate_proximity=validate_proximity,
                              properties=site_properties)

        mapping = {}
        for j in range(len(self.structure) - 1):
            if j < i:
                mapping[j] = j
            else:
                mapping[j] = j + 1
        nx.relabel_nodes(self.graph, mapping, copy=False)

        self.graph.add_node(i)
        self.set_node_attributes()

        if edges is not None:
            for edge in edges:
                try:
                    self.add_edge(edge["from_index"], edge["to_index"],
                                  from_jimage=(0, 0, 0),
                                  to_jimage=edge["to_jimage"],
                                  weight=edge.get("weight", None),
                                  edge_properties=edge.get("properties", None))
                except KeyError:
                    raise RuntimeError("Some edges are invalid.")

    def set_node_attributes(self):
        """
        Gives each node a "specie" and a "coords" attribute, updated with the
        current species and coordinates.

        :return:
        """

        species = {}
        coords = {}
        properties = {}
        for node in self.graph.nodes():
            species[node] = self.structure[node].specie.symbol
            coords[node] = self.structure[node].coords
            properties[node] = self.structure[node].properties

        nx.set_node_attributes(self.graph, species, "specie")
        nx.set_node_attributes(self.graph, coords, "coords")
        nx.set_node_attributes(self.graph, properties, "properties")

    def alter_edge(self, from_index, to_index, to_jimage=None,
                   new_weight=None, new_edge_properties=None):
        """
        Alters either the weight or the edge_properties of
        an edge in the StructureGraph.

        :param from_index: int
        :param to_index: int
        :param to_jimage: tuple
        :param new_weight: alter_edge does not require
            that weight be altered. As such, by default, this
            is None. If weight is to be changed, it should be a
            float.
        :param new_edge_properties: alter_edge does not require
            that edge_properties be altered. As such, by default,
            this is None. If any edge properties are to be changed,
            it should be a dictionary of edge properties to be changed.
        :return:
        """

        existing_edges = self.graph.get_edge_data(from_index, to_index)

        # ensure that edge exists before attempting to change it
        if not existing_edges:
            raise ValueError("Edge between {} and {} cannot be altered;\
                                no edge exists between those sites.".format(
                from_index, to_index
            ))

        if to_jimage is None:
            edge_index = 0
        else:
            for i, properties in existing_edges.items():
                if properties["to_jimage"] == to_jimage:
                    edge_index = i

        if new_weight is not None:
            self.graph[from_index][to_index][edge_index]['weight'] = new_weight

        if new_edge_properties is not None:
            for prop in list(new_edge_properties.keys()):
                self.graph[from_index][to_index][edge_index][prop] = new_edge_properties[prop]

    def break_edge(self, from_index, to_index, to_jimage=None, allow_reverse=False):
        """
        Remove an edge from the StructureGraph. If no image is given, this method will fail.

        :param from_index: int
        :param to_index: int
        :param to_jimage: tuple
        :param allow_reverse: If allow_reverse is True, then break_edge will
            attempt to break both (from_index, to_index) and, failing that,
            will attempt to break (to_index, from_index).
        :return:
        """

        # ensure that edge exists before attempting to remove it
        existing_edges = self.graph.get_edge_data(from_index, to_index)
        existing_reverse = None

        if to_jimage is None:
            raise ValueError("Image must be supplied, to avoid ambiguity.")

        if existing_edges:
            for i, properties in existing_edges.items():
                if properties["to_jimage"] == to_jimage:
                    edge_index = i

            self.graph.remove_edge(from_index, to_index, edge_index)

        else:
            if allow_reverse:
                existing_reverse = self.graph.get_edge_data(to_index, from_index)

            if existing_reverse:
                for i, properties in existing_reverse.items():
                    if properties["to_jimage"] == to_jimage:
                        edge_index = i

                self.graph.remove_edge(to_index, from_index, edge_index)
            else:
                raise ValueError("Edge cannot be broken between {} and {};\
                                no edge exists between those sites.".format(
                    from_index, to_index
                ))

    def remove_nodes(self, indices):
        """
        A wrapper for Molecule.remove_sites().

        :param indices: list of indices in the current Molecule (and graph) to
            be removed.
        :return:
        """

        self.structure.remove_sites(indices)
        self.graph.remove_nodes_from(indices)

        mapping = {}
        for correct, current in enumerate(sorted(self.graph.nodes)):
            mapping[current] = correct

        nx.relabel_nodes(self.graph, mapping, copy=False)
        self.set_node_attributes()

    def substitute_group(self, index, func_grp, strategy, bond_order=1,
                         graph_dict=None, strategy_params=None):
        """
        Builds off of Structure.substitute to replace an atom in self.structure
        with a functional group. This method also amends self.graph to
        incorporate the new functional group.

        NOTE: Care must be taken to ensure that the functional group that is
        substituted will not place atoms to close to each other, or violate the
        dimensions of the Lattice.

        :param index: Index of atom to substitute.
        :param func_grp: Substituent molecule. There are two options:

            1. Providing an actual Molecule as the input. The first atom
                must be a DummySpecie X, indicating the position of
                nearest neighbor. The second atom must be the next
                nearest atom. For example, for a methyl group
                substitution, func_grp should be X-CH3, where X is the
                first site and C is the second site. What the code will
                do is to remove the index site, and connect the nearest
                neighbor to the C atom in CH3. The X-C bond indicates the
                directionality to connect the atoms.
            2. A string name. The molecule will be obtained from the
                relevant template in func_groups.json.
        :param strategy: Class from pymatgen.analysis.local_env.
        :param bond_order: A specified bond order to calculate the bond
            length between the attached functional group and the nearest
            neighbor site. Defaults to 1.
        :param graph_dict: Dictionary representing the bonds of the functional
            group (format: {(u, v): props}, where props is a dictionary of
            properties, including weight. If None, then the algorithm
            will attempt to automatically determine bonds using one of
            a list of strategies defined in pymatgen.analysis.local_env.
        :param strategy_params: dictionary of keyword arguments for strategy.
            If None, default parameters will be used.
        :return:
        """

        def map_indices(grp):
            grp_map = {}

            # Get indices now occupied by functional group
            # Subtracting 1 because the dummy atom X should not count
            atoms = len(grp) - 1
            offset = len(self.structure) - atoms

            for i in range(atoms):
                grp_map[i] = i + offset

            return grp_map

        if isinstance(func_grp, Molecule):
            func_grp = copy.deepcopy(func_grp)
        else:
            try:
                func_grp = copy.deepcopy(FunctionalGroups[func_grp])
            except Exception:
                raise RuntimeError("Can't find functional group in list. "
                                   "Provide explicit coordinate instead")

        self.structure.substitute(index, func_grp, bond_order=bond_order)

        mapping = map_indices(func_grp)

        # Remove dummy atom "X"
        func_grp.remove_species("X")

        if graph_dict is not None:
            for (u, v) in graph_dict.keys():
                edge_props = graph_dict[(u, v)]
                if "to_jimage" in edge_props.keys():
                    to_jimage = edge_props["to_jimage"]
                    del edge_props["to_jimage"]
                else:
                    # By default, assume that all edges should stay remain
                    # inside the initial image
                    to_jimage = (0, 0, 0)
                if "weight" in edge_props.keys():
                    weight = edge_props["weight"]
                    del edge_props["weight"]
                self.add_edge(mapping[u], mapping[v], to_jimage=to_jimage,
                              weight=weight, edge_properties=edge_props)

        else:
            if strategy_params is None:
                strategy_params = {}
            strat = strategy(**strategy_params)

            for site in mapping.values():
                neighbors = strat.get_nn_info(self.structure, site)

                for neighbor in neighbors:
                    self.add_edge(from_index=site,
                                  from_jimage=(0, 0, 0),
                                  to_index=neighbor['site_index'],
                                  to_jimage=neighbor['image'],
                                  weight=neighbor['weight'],
                                  warn_duplicates=False)

    def get_connected_sites(self, n, jimage=(0, 0, 0)):
        """
        Returns a named tuple of neighbors of site n:
        periodic_site, jimage, index, weight.
        Index is the index of the corresponding site
        in the original structure, weight can be
        None if not defined.
        :param n: index of Site in Structure
        :param jimage: lattice vector of site
        :return: list of ConnectedSite tuples,
            sorted by closest first
        """

        connected_sites = set()
        connected_site_images = set()

        out_edges = [(u, v, d, 'out') for u, v, d in self.graph.out_edges(n, data=True)]
        in_edges = [(u, v, d, 'in') for u, v, d in self.graph.in_edges(n, data=True)]

        for u, v, d, dir in out_edges + in_edges:

            to_jimage = d['to_jimage']

            if dir == 'in':
                u, v = v, u
                to_jimage = np.multiply(-1, to_jimage)

            to_jimage = tuple(map(int, np.add(to_jimage, jimage)))
            site_d = self.structure[v].as_dict()
            site_d['abc'] = np.add(site_d['abc'], to_jimage).tolist()
            site = PeriodicSite.from_dict(site_d)

            # from_site if jimage arg != (0, 0, 0)
            relative_jimage = np.subtract(to_jimage, jimage)
            dist = self.structure[u].distance(self.structure[v], jimage=relative_jimage)

            weight = d.get('weight', None)

            if (v, to_jimage) not in connected_site_images:
                connected_site = ConnectedSite(site=site,
                                               jimage=to_jimage,
                                               index=v,
                                               weight=weight,
                                               dist=dist)

                connected_sites.add(connected_site)
                connected_site_images.add((v, to_jimage))

        # return list sorted by closest sites first
        connected_sites = list(connected_sites)
        connected_sites.sort(key=lambda x: x.dist)

        return connected_sites

    def get_coordination_of_site(self, n):
        """
        Returns the number of neighbors of site n.
        In graph terms, simply returns degree
        of node corresponding to site n.
        :param n: index of site
        :return (int):
        """
        number_of_self_loops = sum([1 for n, v in self.graph.edges(n) if n == v])
        return self.graph.degree(n) - number_of_self_loops

    def draw_graph_to_file(self, filename="graph",
                           diff=None,
                           hide_unconnected_nodes=False,
                           hide_image_edges=True,
                           edge_colors=False,
                           node_labels=False,
                           weight_labels=False,
                           image_labels=False,
                           color_scheme="VESTA",
                           keep_dot=False,
                           algo="fdp"):
        """
        Draws graph using GraphViz.

        The networkx graph object itself can also be drawn
        with networkx's in-built graph drawing methods, but
        note that this might give misleading results for
        multigraphs (edges are super-imposed on each other).

        If visualization is difficult to interpret,
        `hide_image_edges` can help, especially in larger
        graphs.

        :param filename: filename to output, will detect filetype
            from extension (any graphviz filetype supported, such as
            pdf or png)
        :param diff (StructureGraph): an additional graph to
            compare with, will color edges red that do not exist in diff
            and edges green that are in diff graph but not in the
            reference graph
        :param hide_unconnected_nodes: if True, hide unconnected
            nodes
        :param hide_image_edges: if True, do not draw edges that
            go through periodic boundaries
        :param edge_colors (bool): if True, use node colors to
            color edges
        :param node_labels (bool): if True, label nodes with
            species and site index
        :param weight_labels (bool): if True, label edges with
            weights
        :param image_labels (bool): if True, label edges with
            their periodic images (usually only used for debugging,
            edges to periodic images always appear as dashed lines)
        :param color_scheme (str): "VESTA" or "JMOL"
        :param keep_dot (bool): keep GraphViz .dot file for later
            visualization
        :param algo: any graphviz algo, "neato" (for simple graphs)
            or "fdp" (for more crowded graphs) usually give good outputs
        :return:
        """

        if not which(algo):
            raise RuntimeError("StructureGraph graph drawing requires "
                               "GraphViz binaries to be in the path.")

        # Developer note: NetworkX also has methods for drawing
        # graphs using matplotlib, these also work here. However,
        # a dedicated tool like GraphViz allows for much easier
        # control over graph appearance and also correctly displays
        # mutli-graphs (matplotlib can superimpose multiple edges).

        g = self.graph.copy()

        g.graph = {'nodesep': 10.0, 'dpi': 300, 'overlap': "false"}

        # add display options for nodes
        for n in g.nodes():
            # get label by species name
            label = "{}({})".format(str(self.structure[n].specie), n) if node_labels else ""

            # use standard color scheme for nodes
            c = EL_COLORS[color_scheme].get(str(self.structure[n].specie.symbol), [0, 0, 0])

            # get contrasting font color
            # magic numbers account for perceived luminescence
            # https://stackoverflow.com/questions/1855884/determine-font-color-based-on-background-color
            fontcolor = '#000000' if 1 - (c[0] * 0.299 + c[1] * 0.587
                                          + c[2] * 0.114) / 255 < 0.5 else '#ffffff'

            # convert color to hex string
            color = "#{:02x}{:02x}{:02x}".format(c[0], c[1], c[2])

            g.add_node(n, fillcolor=color, fontcolor=fontcolor, label=label,
                       fontname="Helvetica-bold", style="filled", shape="circle")

        edges_to_delete = []

        # add display options for edges
        for u, v, k, d in g.edges(keys=True, data=True):

            # retrieve from/to images, set as origin if not defined
            to_image = d['to_jimage']

            # set edge style
            d['style'] = "solid"
            if to_image != (0, 0, 0):
                d['style'] = "dashed"
                if hide_image_edges:
                    edges_to_delete.append((u, v, k))

            # don't show edge directions
            d['arrowhead'] = "none"

            # only add labels for images that are not the origin
            if image_labels:
                d['headlabel'] = "" if to_image == (0, 0, 0) else "to {}".format((to_image))
                d['arrowhead'] = "normal" if d['headlabel'] else "none"

            # optionally color edges using node colors
            color_u = g.node[u]['fillcolor']
            color_v = g.node[v]['fillcolor']
            d['color_uv'] = "{};0.5:{};0.5".format(color_u, color_v) if edge_colors else "#000000"

            # optionally add weights to graph
            if weight_labels:
                units = g.graph.get('edge_weight_units', "")
                if d.get('weight'):
                    d['label'] = "{:.2f} {}".format(d['weight'], units)

            # update edge with our new style attributes
            g.edges[u, v, k].update(d)

        # optionally remove periodic image edges,
        # these can be confusing due to periodic boundaries
        if hide_image_edges:
            for edge_to_delete in edges_to_delete:
                g.remove_edge(*edge_to_delete)

        # optionally hide unconnected nodes,
        # these can appear when removing periodic edges
        if hide_unconnected_nodes:
            g = g.subgraph([n for n in g.degree() if g.degree()[n] != 0])

        # optionally highlight differences with another graph
        if diff:
            diff = self.diff(diff, strict=True)
            green_edges = []
            red_edges = []
            for u, v, k, d in g.edges(keys=True, data=True):
                if (u, v, d['to_jimage']) in diff['self']:
                    # edge has been deleted
                    red_edges.append((u, v, k))
                elif (u, v, d['to_jimage']) in diff['other']:
                    # edge has been added
                    green_edges.append((u, v, k))
            for u, v, k in green_edges:
                g.edges[u, v, k].update({'color_uv': '#00ff00'})
            for u, v, k in red_edges:
                g.edges[u, v, k].update({'color_uv': '#ff0000'})

        basename, extension = os.path.splitext(filename)
        extension = extension[1:]

        write_dot(g, basename + ".dot")

        with open(filename, "w") as f:

            args = [algo, "-T", extension, basename + ".dot"]
            rs = subprocess.Popen(args,
                                  stdout=f,
                                  stdin=subprocess.PIPE, close_fds=True)
            rs.communicate()
            if rs.returncode != 0:
                raise RuntimeError("{} exited with return code {}.".format(algo, rs.returncode))

        if not keep_dot:
            os.remove(basename + ".dot")

    @property
    def types_and_weights_of_connections(self):
        """
        Extract a dictionary summarizing the types and weights
        of edges in the graph.

        :return: A dictionary with keys specifying the
            species involved in a connection in alphabetical order
            (e.g. string 'Fe-O') and values which are a list of
            weights for those connections (e.g. bond lengths).
        """

        def get_label(u, v):
            u_label = self.structure[u].species_string
            v_label = self.structure[v].species_string
            return "-".join(sorted((u_label, v_label)))

        types = defaultdict(list)
        for u, v, d in self.graph.edges(data=True):
            label = get_label(u, v)
            types[label].append(d['weight'])

        return dict(types)

    @property
    def weight_statistics(self):
        """
        Extract a statistical summary of edge weights present in
        the graph.

        :return: A dict with an 'all_weights' list, 'minimum',
            'maximum', 'median', 'mean', 'std_dev'
        """

        all_weights = [d.get('weight', None) for u, v, d
                       in self.graph.edges(data=True)]
        stats = describe(all_weights, nan_policy='omit')

        return {
            'all_weights': all_weights,
            'min': stats.minmax[0],
            'max': stats.minmax[1],
            'mean': stats.mean,
            'variance': stats.variance
        }

    def types_of_coordination_environments(self, anonymous=False):
        """
        Extract information on the different co-ordination environments
        present in the graph.

        :param anonymous: if anonymous, will replace specie names
            with A, B, C, etc.
        :return: a list of co-ordination environments,
            e.g. ['Mo-S(6)', 'S-Mo(3)']
        """

        motifs = set()
        for idx, site in enumerate(self.structure):

            centre_sp = site.species_string

            connected_sites = self.get_connected_sites(idx)
            connected_species = [connected_site.site.species_string
                                 for connected_site in connected_sites]

            labels = []
            for sp in set(connected_species):
                count = connected_species.count(sp)
                labels.append((count, sp))

            labels = sorted(labels, reverse=True)

            if anonymous:
                mapping = {centre_sp: 'A'}
                available_letters = [chr(66 + i) for i in range(25)]
                for label in labels:
                    sp = label[1]
                    if sp not in mapping:
                        mapping[sp] = available_letters.pop(0)
                centre_sp = 'A'
                labels = [(label[0], mapping[label[1]]) for label in labels]

            labels = ["{}({})".format(label[1], label[0]) for label in labels]
            motif = '{}-{}'.format(centre_sp, ','.join(labels))
            motifs.add(motif)

        return sorted(list(motifs))

    def as_dict(self):
        """
        As in :Class: `pymatgen.core.Structure` except
        with using `to_dict_of_dicts` from NetworkX
        to store graph information.
        """

        d = {"@module": self.__class__.__module__,
             "@class": self.__class__.__name__,
             "structure": self.structure.as_dict(),
             "graphs": json_graph.adjacency_data(self.graph)}

        return d

    @classmethod
    def from_dict(cls, d):
        """
        As in :Class: `pymatgen.core.Structure` except
        restoring graphs using `from_dict_of_dicts`
        from NetworkX to restore graph information.
        """
        s = Structure.from_dict(d['structure'])
        return cls(s, d['graphs'])

    def __mul__(self, scaling_matrix):
        """
        Replicates the graph, creating a supercell,
        intelligently joining together
        edges that lie on periodic boundaries.
        In principle, any operations on the expanded
        graph could also be done on the original
        graph, but a larger graph can be easier to
        visualize and reason about.
        :param scaling_matrix: same as Structure.__mul__
        :return:
        """

        # Developer note: a different approach was also trialed, using
        # a simple Graph (instead of MultiDiGraph), with node indices
        # representing both site index and periodic image. Here, the
        # number of nodes != number of sites in the Structure. This
        # approach has many benefits, but made it more difficult to
        # keep the graph in sync with its corresponding Structure.

        # Broadly, it would be easier to multiply the Structure
        # *before* generating the StructureGraph, but this isn't
        # possible when generating the graph using critic2 from
        # charge density.

        # Multiplication works by looking for the expected position
        # of an image node, and seeing if that node exists in the
        # supercell. If it does, the edge is updated. This is more
        # computationally expensive than just keeping track of the
        # which new lattice images present, but should hopefully be
        # easier to extend to a general 3x3 scaling matrix.

        # code adapted from Structure.__mul__
        scale_matrix = np.array(scaling_matrix, np.int16)
        if scale_matrix.shape != (3, 3):
            scale_matrix = np.array(scale_matrix * np.eye(3), np.int16)
        else:
            # TODO: test __mul__ with full 3x3 scaling matrices
            raise NotImplementedError('Not tested with 3x3 scaling matrices yet.')
        new_lattice = Lattice(np.dot(scale_matrix, self.structure.lattice.matrix))

        f_lat = lattice_points_in_supercell(scale_matrix)
        c_lat = new_lattice.get_cartesian_coords(f_lat)

        new_sites = []
        new_graphs = []

        for v in c_lat:

            # create a map of nodes from original graph to its image
            mapping = {n: n + len(new_sites) for n in range(len(self.structure))}

            for idx, site in enumerate(self.structure):
                s = PeriodicSite(site.species, site.coords + v,
                                 new_lattice, properties=site.properties,
                                 coords_are_cartesian=True, to_unit_cell=False)

                new_sites.append(s)

            new_graphs.append(nx.relabel_nodes(self.graph, mapping, copy=True))

        new_structure = Structure.from_sites(new_sites)

        # merge all graphs into one big graph
        new_g = nx.MultiDiGraph()
        for new_graph in new_graphs:
            new_g = nx.union(new_g, new_graph)

        edges_to_remove = []  # tuple of (u, v, k)
        edges_to_add = []  # tuple of (u, v, attr_dict)

        # list of new edges inside supercell
        # for duplicate checking
        edges_inside_supercell = [{u, v} for u, v, d in new_g.edges(data=True)
                                  if d['to_jimage'] == (0, 0, 0)]
        new_periodic_images = []

        orig_lattice = self.structure.lattice

        # use k-d tree to match given position to an
        # existing Site in Structure
        kd_tree = KDTree(new_structure.cart_coords)

        # tolerance in Å for sites to be considered equal
        # this could probably be a lot smaller
        tol = 0.05

        for u, v, k, d in new_g.edges(keys=True, data=True):

            to_jimage = d['to_jimage']  # for node v

            # reduce unnecessary checking
            if to_jimage != (0, 0, 0):

                # get index in original site
                n_u = u % len(self.structure)
                n_v = v % len(self.structure)

                # get fractional co-ordinates of where atoms defined
                # by edge are expected to be, relative to original
                # lattice (keeping original lattice has
                # significant benefits)
                v_image_frac = np.add(self.structure[n_v].frac_coords, to_jimage)
                u_frac = self.structure[n_u].frac_coords

                # using the position of node u as a reference,
                # get relative Cartesian co-ordinates of where
                # atoms defined by edge are expected to be
                v_image_cart = orig_lattice.get_cartesian_coords(v_image_frac)
                u_cart = orig_lattice.get_cartesian_coords(u_frac)
                v_rel = np.subtract(v_image_cart, u_cart)

                # now retrieve position of node v in
                # new supercell, and get asgolute Cartesian
                # co-ordinates of where atoms defined by edge
                # are expected to be
                v_expec = new_structure[u].coords + v_rel

                # now search in new structure for these atoms
                # query returns (distance, index)
                v_present = kd_tree.query(v_expec)
                v_present = v_present[1] if v_present[0] <= tol else None

                # check if image sites now present in supercell
                # and if so, delete old edge that went through
                # periodic boundary
                if v_present is not None:

                    new_u = u
                    new_v = v_present
                    new_d = d.copy()

                    # node now inside supercell
                    new_d['to_jimage'] = (0, 0, 0)

                    edges_to_remove.append((u, v, k))

                    # make sure we don't try to add duplicate edges
                    # will remove two edges for everyone one we add
                    if {new_u, new_v} not in edges_inside_supercell:

                        # normalize direction
                        if new_v < new_u:
                            new_u, new_v = new_v, new_u

                        edges_inside_supercell.append({new_u, new_v})
                        edges_to_add.append((new_u, new_v, new_d))

                else:

                    # want to find new_v such that we have
                    # full periodic boundary conditions
                    # so that nodes on one side of supercell
                    # are connected to nodes on opposite side

                    v_expec_frac = new_structure.lattice.get_fractional_coords(v_expec)

                    # find new to_jimage
                    # use np.around to fix issues with finite precision leading to incorrect image
                    v_expec_image = np.around(v_expec_frac, decimals=3)
                    v_expec_image = v_expec_image - v_expec_image % 1

                    v_expec_frac = np.subtract(v_expec_frac, v_expec_image)
                    v_expec = new_structure.lattice.get_cartesian_coords(v_expec_frac)
                    v_present = kd_tree.query(v_expec)
                    v_present = v_present[1] if v_present[0] <= tol else None

                    if v_present is not None:

                        new_u = u
                        new_v = v_present
                        new_d = d.copy()
                        new_to_jimage = tuple(map(int, v_expec_image))

                        # normalize direction
                        if new_v < new_u:
                            new_u, new_v = new_v, new_u
                            new_to_jimage = tuple(np.multiply(-1, d['to_jimage']).astype(int))

                        new_d['to_jimage'] = new_to_jimage

                        edges_to_remove.append((u, v, k))

                        if (new_u, new_v, new_to_jimage) not in new_periodic_images:
                            edges_to_add.append((new_u, new_v, new_d))
                            new_periodic_images.append((new_u, new_v, new_to_jimage))

        logger.debug("Removing {} edges, adding {} new edges.".format(len(edges_to_remove),
                                                                      len(edges_to_add)))

        # add/delete marked edges
        for edges_to_remove in edges_to_remove:
            new_g.remove_edge(*edges_to_remove)
        for (u, v, d) in edges_to_add:
            new_g.add_edge(u, v, **d)

        # return new instance of StructureGraph with supercell
        d = {"@module": self.__class__.__module__,
             "@class": self.__class__.__name__,
             "structure": new_structure.as_dict(),
             "graphs": json_graph.adjacency_data(new_g)}

        sg = StructureGraph.from_dict(d)

        return sg

    def __rmul__(self, other):
        return self.__mul__(other)

    def _edges_to_string(self, g):

        header = "from    to  to_image    "
        header_line = "----  ----  ------------"
        edge_weight_name = g.graph["edge_weight_name"]
        if edge_weight_name:
            print_weights = ["weight"]
            edge_label = g.graph["edge_weight_name"]
            edge_weight_units = g.graph["edge_weight_units"]
            if edge_weight_units:
                edge_label += " ({})".format(edge_weight_units)
            header += "  {}".format(edge_label)
            header_line += "  {}".format("-" * max([18, len(edge_label)]))
        else:
            print_weights = False

        s = header + "\n" + header_line + "\n"

        edges = list(g.edges(data=True))

        # sort edges for consistent ordering
        edges.sort(key=itemgetter(0, 1))

        if print_weights:
            for u, v, data in edges:
                s += "{:4}  {:4}  {:12}  {:.3e}\n".format(u, v, str(data.get("to_jimage", (0, 0, 0))),
                                                          data.get("weight", 0))
        else:
            for u, v, data in edges:
                s += "{:4}  {:4}  {:12}\n".format(u, v,
                                                  str(data.get("to_jimage", (0, 0, 0))))

        return s

    def __str__(self):
        s = "Structure Graph"
        s += "\nStructure: \n{}".format(self.structure.__str__())
        s += "\nGraph: {}\n".format(self.name)
        s += self._edges_to_string(self.graph)
        return s

    def __repr__(self):
        s = "Structure Graph"
        s += "\nStructure: \n{}".format(self.structure.__repr__())
        s += "\nGraph: {}\n".format(self.name)
        s += self._edges_to_string(self.graph)
        return s

    def __len__(self):
        """
        :return: length of Structure / number of nodes in graph
        """
        return len(self.structure)

    def sort(self, key=None, reverse=False):
        """
        Same as Structure.sort(), also remaps nodes in graph.
        :param key:
        :param reverse:
        :return:
        """

        old_structure = self.structure.copy()

        # sort Structure
        self.structure._sites = sorted(self.structure._sites, key=key, reverse=reverse)

        # apply Structure ordering to graph
        mapping = {idx: self.structure.index(site) for idx, site in enumerate(old_structure)}
        self.graph = nx.relabel_nodes(self.graph, mapping, copy=True)

        # normalize directions of edges
        edges_to_remove = []
        edges_to_add = []
        for u, v, k, d in self.graph.edges(keys=True, data=True):
            if v < u:
                new_v, new_u, new_d = u, v, d.copy()
                new_d['to_jimage'] = tuple(np.multiply(-1, d['to_jimage']).astype(int))
                edges_to_remove.append((u, v, k))
                edges_to_add.append((new_u, new_v, new_d))

        # add/delete marked edges
        for edges_to_remove in edges_to_remove:
            self.graph.remove_edge(*edges_to_remove)
        for (u, v, d) in edges_to_add:
            self.graph.add_edge(u, v, **d)

    def __copy__(self):
        return StructureGraph.from_dict(self.as_dict())

    def __eq__(self, other):
        """
        Two StructureGraphs are equal if they have equal Structures,
        and have the same edges between Sites. Edge weights can be
        different and StructureGraphs can still be considered equal.

        :param other: StructureGraph
        :return (bool):
        """

        # sort for consistent node indices
        # PeriodicSite should have a proper __hash__() value,
        # using its frac_coords as a convenient key
        mapping = {tuple(site.frac_coords): self.structure.index(site) for site in other.structure}
        other_sorted = other.__copy__()
        other_sorted.sort(key=lambda site: mapping[tuple(site.frac_coords)])

        edges = {(u, v, d['to_jimage'])
                 for u, v, d in self.graph.edges(keys=False, data=True)}

        edges_other = {(u, v, d['to_jimage'])
                       for u, v, d in other_sorted.graph.edges(keys=False, data=True)}

        return (edges == edges_other) and \
               (self.structure == other_sorted.structure)

    def diff(self, other, strict=True):
        """
        Compares two StructureGraphs. Returns dict with
        keys 'self', 'other', 'both' with edges that are
        present in only one StructureGraph ('self' and
        'other'), and edges that are present in both.

        The Jaccard distance is a simple measure of the
        dissimilarity between two StructureGraphs (ignoring
        edge weights), and is defined by 1 - (size of the
        intersection / size of the union) of the sets of
        edges. This is returned with key 'dist'.

        Important note: all node indices are in terms
        of the StructureGraph this method is called
        from, not the 'other' StructureGraph: there
        is no guarantee the node indices will be the
        same if the underlying Structures are ordered
        differently.

        :param other: StructureGraph
        :param strict: if False, will compare bonds
            from different Structures, with node indices
            replaced by Specie strings, will not count
            number of occurrences of bonds
        :return:
        """

        if self.structure != other.structure and strict:
            return ValueError("Meaningless to compare StructureGraphs if "
                              "corresponding Structures are different.")

        if strict:

            # sort for consistent node indices
            # PeriodicSite should have a proper __hash__() value,
            # using its frac_coords as a convenient key
            mapping = {tuple(site.frac_coords): self.structure.index(site) for site in other.structure}
            other_sorted = other.__copy__()
            other_sorted.sort(key=lambda site: mapping[tuple(site.frac_coords)])

            edges = {(u, v, d['to_jimage'])
                     for u, v, d in self.graph.edges(keys=False, data=True)}

            edges_other = {(u, v, d['to_jimage'])
                           for u, v, d in other_sorted.graph.edges(keys=False, data=True)}

        else:

            edges = {(str(self.structure[u].specie),
                      str(self.structure[v].specie))
                     for u, v, d in self.graph.edges(keys=False, data=True)}

            edges_other = {(str(other.structure[u].specie),
                            str(other.structure[v].specie))
                           for u, v, d in other.graph.edges(keys=False, data=True)}

        if len(edges) == 0 and len(edges_other) == 0:
            jaccard_dist = 0  # by definition
        else:
            jaccard_dist = 1 - len(edges.intersection(edges_other)) / len(edges.union(edges_other))

        return {
            'self': edges - edges_other,
            'other': edges_other - edges,
            'both': edges.intersection(edges_other),
            'dist': jaccard_dist
        }

    def get_subgraphs_as_molecules(self, use_weights=False):
        """
        Retrieve subgraphs as molecules, useful for extracting
        molecules from periodic crystals.

        Will only return unique molecules, not any duplicates
        present in the crystal (a duplicate defined as an
        isomorphic subgraph).

        :param use_weights (bool): If True, only treat subgraphs
            as isomorphic if edges have the same weights. Typically,
            this means molecules will need to have the same bond
            lengths to be defined as duplicates, otherwise bond
            lengths can differ. This is a fairly robust approach,
            but will treat e.g. enantiomers as being duplicates.

        :return: list of unique Molecules in Structure
        """

        # creating a supercell is an easy way to extract
        # molecules (and not, e.g., layers of a 2D crystal)
        # without adding extra logic
        if getattr(self, '_supercell_sg', None) is None:
            self._supercell_sg = supercell_sg = self * (3, 3, 3)

        # make undirected to find connected subgraphs
        supercell_sg.graph = nx.Graph(supercell_sg.graph)

        # find subgraphs
        all_subgraphs = list(nx.connected_component_subgraphs(supercell_sg.graph))

        # discount subgraphs that lie across *supercell* boundaries
        # these will subgraphs representing crystals
        molecule_subgraphs = []
        for subgraph in all_subgraphs:
            intersects_boundary = any([d['to_jimage'] != (0, 0, 0)
                                       for u, v, d in subgraph.edges(data=True)])
            if not intersects_boundary:
                molecule_subgraphs.append(subgraph)

        # add specie names to graph to be able to test for isomorphism
        for subgraph in molecule_subgraphs:
            for n in subgraph:
                subgraph.add_node(n, specie=str(supercell_sg.structure[n].specie))

        # now define how we test for isomorphism
        def node_match(n1, n2):
            return n1['specie'] == n2['specie']

        def edge_match(e1, e2):
            if use_weights:
                return e1['weight'] == e2['weight']
            else:
                return True

        # prune duplicate subgraphs
        unique_subgraphs = []
        for subgraph in molecule_subgraphs:

            already_present = [nx.is_isomorphic(subgraph, g,
                                                node_match=node_match,
                                                edge_match=edge_match)
                               for g in unique_subgraphs]

            if not any(already_present):
                unique_subgraphs.append(subgraph)

        # get Molecule objects for each subgraph
        molecules = []
        for subgraph in unique_subgraphs:
            coords = [supercell_sg.structure[n].coords for n
                      in subgraph.nodes()]
            species = [supercell_sg.structure[n].specie for n
                       in subgraph.nodes()]

            molecule = Molecule(species, coords)

            # shift so origin is at center of mass
            molecule = molecule.get_centered_molecule()

            molecules.append(molecule)

        return molecules


class MolGraphSplitError(Exception):
    # Raised when a molecule graph is failed to split into two disconnected
    # subgraphs
    pass


class MoleculeGraph(MSONable):
    """
    This is a class for annotating a Molecule with
    bond information, stored in the form of a graph. A "bond" does
    not necessarily have to be a chemical bond, but can store any
    kind of information that connects two Sites.
    """

    def __init__(self, molecule, graph_data=None):
        """
        If constructing this class manually, use the `with_empty_graph`
        method or `with_local_env_strategy` method (using an algorithm
        provided by the `local_env` module, such as O'Keeffe).

        This class that contains connection information:
        relationships between sites represented by a Graph structure,
        and an associated structure object.

        This class uses the NetworkX package to store and operate
        on the graph itself, but contains a lot of helper methods
        to make associating a graph with a given molecule easier.

        Use cases for this include storing bonding information,
        NMR J-couplings, Heisenberg exchange parameters, etc.

        :param molecule: Molecule object

        :param graph_data: dict containing graph information in
            dict format (not intended to be constructed manually,
            see as_dict method for format)
        """

        if isinstance(molecule, MoleculeGraph):
            # just make a copy from input
            graph_data = molecule.as_dict()['graphs']

        self.molecule = molecule
        self.graph = nx.readwrite.json_graph.adjacency_graph(graph_data)

        # tidy up edge attr dicts, reading to/from json duplicates
        # information
        for u, v, k, d in self.graph.edges(keys=True, data=True):
            if 'id' in d:
                del d['id']
            if 'key' in d:
                del d['key']
            # ensure images are tuples (conversion to lists happens
            # when serializing back from json), it's important images
            # are hashable/immutable
            if 'to_jimage' in d:
                d['to_jimage'] = tuple(d['to_jimage'])
            if 'from_jimage' in d:
                d['from_jimage'] = tuple(d['from_jimage'])

        self.set_node_attributes()

    @classmethod
    def with_empty_graph(cls, molecule, name="bonds",
                         edge_weight_name=None,
                         edge_weight_units=None):
        """
        Constructor for MoleculeGraph, returns a MoleculeGraph
        object with an empty graph (no edges, only nodes defined
        that correspond to Sites in Molecule).

        :param molecule (Molecule):
        :param name (str): name of graph, e.g. "bonds"
        :param edge_weight_name (str): name of edge weights,
            e.g. "bond_length" or "exchange_constant"
        :param edge_weight_units (str): name of edge weight units
            e.g. "Å" or "eV"
        :return (MoleculeGraph):
        """

        if edge_weight_name and (edge_weight_units is None):
            raise ValueError("Please specify units associated "
                             "with your edge weights. Can be "
                             "empty string if arbitrary or "
                             "dimensionless.")

        # construct graph with one node per site
        # graph attributes don't change behavior of graph,
        # they're just for book-keeping
        graph = nx.MultiDiGraph(edge_weight_name=edge_weight_name,
                                edge_weight_units=edge_weight_units,
                                name=name)
        graph.add_nodes_from(range(len(molecule)))

        graph_data = json_graph.adjacency_data(graph)

        return cls(molecule, graph_data=graph_data)

    @staticmethod
    def with_edges(molecule, edges):
        """
        Constructor for MoleculeGraph, using pre-existing or pre-defined edges
        with optional edge parameters.

        :param molecule: Molecule object
        :param edges: dict representing the bonds of the functional
            group (format: {(u, v): props}, where props is a dictionary of
            properties, including weight. Props should be None if no
            additional properties are to be specified.
        :return: mg, a MoleculeGraph
        """

        mg = MoleculeGraph.with_empty_graph(molecule, name="bonds",
                                            edge_weight_name="weight",
                                            edge_weight_units="")

        for edge, props in edges.items():

            try:
                from_index = edge[0]
                to_index = edge[1]
            except TypeError:
                raise ValueError("Edges must be given as (from_index, to_index)"
                                 "tuples")

            if props is not None:
                if "weight" in props.keys():
                    weight = props["weight"]
                    del props["weight"]
                else:
                    weight = None

                if len(props.items()) == 0:
                    props = None
            else:
                weight = None

            nodes = mg.graph.nodes
            if not (from_index in nodes and to_index in nodes):
                raise ValueError("Edges cannot be added if nodes are not"
                                 " present in the graph. Please check your"
                                 " indices.")

            mg.add_edge(from_index, to_index, weight=weight,
                        edge_properties=props)

        mg.set_node_attributes()
        return mg

    @staticmethod
    def with_local_env_strategy(molecule, strategy, reorder=True,
                                extend_structure=True):
        """
        Constructor for MoleculeGraph, using a strategy
        from :Class: `pymatgen.analysis.local_env`.

        :param molecule: Molecule object
        :param strategy: an instance of a
            :Class: `pymatgen.analysis.local_env.NearNeighbors` object
        :param reorder: bool, representing if graph nodes need to be reordered
            following the application of the local_env strategy
        :param extend_structure: If True (default), then a large artificial box
            will be placed around the Molecule, because some strategies assume
            periodic boundary conditions.
        :return: mg, a MoleculeGraph
        """

        mg = MoleculeGraph.with_empty_graph(molecule, name="bonds",
                                            edge_weight_name="weight",
                                            edge_weight_units="")

        # NearNeighbor classes only (generally) work with structures
        # molecules have to be boxed first
        coords = molecule.cart_coords

        if extend_structure:
            a = max(coords[:, 0]) - min(coords[:, 0]) + 100
            b = max(coords[:, 1]) - min(coords[:, 1]) + 100
            c = max(coords[:, 2]) - min(coords[:, 2]) + 100

            molecule = molecule.get_boxed_structure(a, b, c, no_cross=True)

        for n in range(len(molecule)):
            neighbors = strategy.get_nn_info(molecule, n)
            for neighbor in neighbors:

                # all bonds in molecules should not cross
                # (artificial) periodic boundaries
                if not np.array_equal(neighbor['image'], [0, 0, 0]):
                    continue

                # local_env will always try to add two edges
                # for any one bond, one from site u to site v
                # and another form site v to site u: this is
                # harmless, so warn_duplicates=False
                mg.add_edge(from_index=n,
                            to_index=neighbor['site_index'],
                            weight=neighbor['weight'],
                            warn_duplicates=False)

        if reorder:
            # Reverse order of nodes to match with molecule
            n = len(mg.molecule)
            mapping = {i: (n - i) for i in range(n)}
            mapping = {i: (j - 1) for i, j in mapping.items()}

            mg.graph = nx.relabel_nodes(mg.graph, mapping)

        duplicates = []
        for edge in mg.graph.edges:
            if edge[2] != 0:
                duplicates.append(edge)

        for duplicate in duplicates:
            mg.graph.remove_edge(duplicate[0], duplicate[1], key=duplicate[2])

        mg.set_node_attributes()
        return mg

    @property
    def name(self):
        """
        :return: Name of graph
        """
        return self.graph.graph['name']

    @property
    def edge_weight_name(self):
        """
        :return: Name of the edge weight property of graph
        """
        return self.graph.graph['edge_weight_name']

    @property
    def edge_weight_unit(self):
        """
        :return: Units of the edge weight property of graph
        """
        return self.graph.graph['edge_weight_units']

    def add_edge(self, from_index, to_index,
                 weight=None, warn_duplicates=True,
                 edge_properties=None):
        """
        Add edge to graph.

        Since physically a 'bond' (or other connection
        between sites) doesn't have a direction, from_index,
        from_jimage can be swapped with to_index, to_jimage.

        However, images will always always be shifted so that
        from_index < to_index and from_jimage becomes (0, 0, 0).

        :param from_index: index of site connecting from
        :param to_index: index of site connecting to
        :param weight (float): e.g. bond length
        :param warn_duplicates (bool): if True, will warn if
            trying to add duplicate edges (duplicate edges will not
            be added in either case)
        :param edge_properties (dict): any other information to
            store on graph edges, similar to Structure's site_properties
        :return:
        """

        # this is not necessary for the class to work, but
        # just makes it neater
        if to_index < from_index:
            to_index, from_index = from_index, to_index

        # sanitize types
        from_index, to_index = int(from_index), int(to_index)

        # check we're not trying to add a duplicate edge
        # there should only ever be at most one edge
        # between two sites
        existing_edge_data = self.graph.get_edge_data(from_index, to_index)
        if existing_edge_data and warn_duplicates:
            warnings.warn("Trying to add an edge that already exists from "
                          "site {} to site {}.".format(from_index,
                                                       to_index))
            return

        # generic container for additional edge properties,
        # similar to site properties
        edge_properties = edge_properties or {}

        if weight:
            self.graph.add_edge(from_index, to_index,
                                weight=weight,
                                **edge_properties)
        else:
            self.graph.add_edge(from_index, to_index,
                                **edge_properties)

    def insert_node(self, i, species, coords, validate_proximity=False,
                    site_properties=None, edges=None):
        """
        A wrapper around Molecule.insert(), which also incorporates the new
        site into the MoleculeGraph.

        :param i: Index at which to insert the new site
        :param species: Species for the new site
        :param coords: 3x1 array representing coordinates of the new site
        :param validate_proximity: For Molecule.insert(); if True (default
            False), distance will be checked to ensure that site can be safely
            added.
        :param site_properties: Site properties for Molecule
        :param edges: List of dicts representing edges to be added to the
            MoleculeGraph. These edges must include the index of the new site i,
            and all indices used for these edges should reflect the
            MoleculeGraph AFTER the insertion, NOT before. Each dict should at
            least have a "to_index" and "from_index" key, and can also have a
            "weight" and a "properties" key.
        :return:
        """

        self.molecule.insert(i, species, coords,
                             validate_proximity=validate_proximity,
                             properties=site_properties)

        mapping = {}
        for j in range(len(self.molecule) - 1):
            if j < i:
                mapping[j] = j
            else:
                mapping[j] = j + 1
        nx.relabel_nodes(self.graph, mapping, copy=False)

        self.graph.add_node(i)
        self.set_node_attributes()

        if edges is not None:
            for edge in edges:
                try:
                    self.add_edge(edge["from_index"], edge["to_index"],
                                  weight=edge.get("weight", None),
                                  edge_properties=edge.get("properties", None))
                except KeyError:
                    raise RuntimeError("Some edges are invalid.")

    def set_node_attributes(self):
        """
        Replicates molecule site properties (specie, coords, etc.) in the
        MoleculeGraph.

        :return:
        """

        species = {}
        coords = {}
        properties = {}
        for node in self.graph.nodes():
            species[node] = self.molecule[node].specie.symbol
            coords[node] = self.molecule[node].coords
            properties[node] = self.molecule[node].properties

        nx.set_node_attributes(self.graph, species, "specie")
        nx.set_node_attributes(self.graph, coords, "coords")
        nx.set_node_attributes(self.graph, properties, "properties")

    def alter_edge(self, from_index, to_index,
                   new_weight=None, new_edge_properties=None):
        """
        Alters either the weight or the edge_properties of
        an edge in the MoleculeGraph.

        :param from_index: int
        :param to_index: int
        :param new_weight: alter_edge does not require
            that weight be altered. As such, by default, this
            is None. If weight is to be changed, it should be a
            float.
        :param new_edge_properties: alter_edge does not require
            that edge_properties be altered. As such, by default,
            this is None. If any edge properties are to be changed,
            it should be a dictionary of edge properties to be changed.
        :return:
        """

        existing_edge = self.graph.get_edge_data(from_index, to_index)

        # ensure that edge exists before attempting to change it
        if not existing_edge:
            raise ValueError("Edge between {} and {} cannot be altered;\
                                no edge exists between those sites.".format(
                from_index, to_index
            ))

        # Third index should always be 0 because there should only be one edge between any two nodes
        if new_weight is not None:
            self.graph[from_index][to_index][0]['weight'] = new_weight

        if new_edge_properties is not None:
            for prop in list(new_edge_properties.keys()):
                self.graph[from_index][to_index][0][prop] = new_edge_properties[prop]

    def break_edge(self, from_index, to_index, allow_reverse=False):
        """
        Remove an edge from the MoleculeGraph

        :param from_index: int
        :param to_index: int
        :param allow_reverse: If allow_reverse is True, then break_edge will
            attempt to break both (from_index, to_index) and, failing that,
            will attempt to break (to_index, from_index).
        :return:
        """

        # ensure that edge exists before attempting to remove it
        existing_edge = self.graph.get_edge_data(from_index, to_index)
        existing_reverse = None

        if existing_edge:
            self.graph.remove_edge(from_index, to_index)

        else:
            if allow_reverse:
                existing_reverse = self.graph.get_edge_data(to_index,
                                                            from_index)

            if existing_reverse:
                self.graph.remove_edge(to_index, from_index)
            else:
                raise ValueError("Edge cannot be broken between {} and {};\
                                no edge exists between those sites.".format(
                    from_index, to_index
                ))

    def remove_nodes(self, indices):
        """
        A wrapper for Molecule.remove_sites().

        :param indices: list of indices in the current Molecule (and graph) to
            be removed.
        :return:
        """

        self.molecule.remove_sites(indices)
        self.graph.remove_nodes_from(indices)

        mapping = {}
        for correct, current in enumerate(sorted(self.graph.nodes)):
            mapping[current] = correct

        nx.relabel_nodes(self.graph, mapping, copy=False)
        self.set_node_attributes()

    def split_molecule_subgraphs(self, bonds, allow_reverse=False,
                                 alterations=None):
        """
        Split MoleculeGraph into two or more MoleculeGraphs by
        breaking a set of bonds. This function uses
        MoleculeGraph.break_edge repeatedly to create
        disjoint graphs (two or more separate molecules).
        This function does not only alter the graph
        information, but also changes the underlying
        Moledules.
        If the bonds parameter does not include sufficient
        bonds to separate two molecule fragments, then this
        function will fail.
        Currently, this function naively assigns the charge
        of the total molecule to a single submolecule. A
        later effort will be to actually accurately assign
        charge.
        NOTE: This function does not modify the original
        MoleculeGraph. It creates a copy, modifies that, and
        returns two or more new MoleculeGraph objects.

        :param bonds: list of tuples (from_index, to_index)
            representing bonds to be broken to split the MoleculeGraph.
        :param alterations: a dict {(from_index, to_index): alt},
            where alt is a dictionary including weight and/or edge
            properties to be changed following the split.
        :param allow_reverse: If allow_reverse is True, then break_edge will
            attempt to break both (from_index, to_index) and, failing that,
            will attempt to break (to_index, from_index).
        :return: list of MoleculeGraphs
        """

        self.set_node_attributes()

        original = copy.deepcopy(self)

        for bond in bonds:
            original.break_edge(bond[0], bond[1], allow_reverse=allow_reverse)

        if nx.is_weakly_connected(original.graph):
            raise MolGraphSplitError("Cannot split molecule; \
                                MoleculeGraph is still connected.")
        else:

            # alter any bonds before partition, to avoid remapping
            if alterations is not None:
                for (u, v) in alterations.keys():
                    if "weight" in alterations[(u, v)]:
                        weight = alterations[(u, v)]["weight"]
                        del alterations[(u, v)]["weight"]
                        edge_properties = alterations[(u, v)] \
                            if len(alterations[(u, v)]) != 0 else None
                        original.alter_edge(u, v, new_weight=weight,
                                            new_edge_properties=edge_properties)
                    else:
                        original.alter_edge(u, v,
                                            new_edge_properties=alterations[(u, v)])

            sub_mols = []

            # Had to use nx.weakly_connected_components because of deprecation
            # of nx.weakly_connected_component_subgraphs
            components = nx.weakly_connected_components(original.graph)
            subgraphs = [original.graph.subgraph(c) for c in components]

            for subg in subgraphs:

                nodes = sorted(list(subg.nodes))

                # Molecule indices are essentially list-based, so node indices
                # must be remapped, incrementing from 0
                mapping = {}
                for i in range(len(nodes)):
                    mapping[nodes[i]] = i

                # just give charge to whatever subgraph has node with index 0
                # TODO: actually figure out how to distribute charge
                if 0 in nodes:
                    charge = self.molecule.charge
                else:
                    charge = 0

                # relabel nodes in graph to match mapping
                new_graph = nx.relabel_nodes(subg, mapping)

                species = nx.get_node_attributes(new_graph, "specie")
                coords = nx.get_node_attributes(new_graph, "coords")
                raw_props = nx.get_node_attributes(new_graph, "properties")

                properties = {}
                for prop_set in raw_props.values():
                    for prop in prop_set.keys():
                        if prop in properties:
                            properties[prop].append(prop_set[prop])
                        else:
                            properties[prop] = [prop_set[prop]]

                # Site properties must be present for all atoms in the molecule
                # in order to be used for Molecule instantiation
                for k, v in properties.items():
                    if len(v) != len(species):
                        del properties[k]

                new_mol = Molecule(species, coords, charge=charge,
                                   site_properties=properties)
                graph_data = json_graph.adjacency_data(new_graph)

                # create new MoleculeGraph
                sub_mols.append(MoleculeGraph(new_mol, graph_data=graph_data))

            return sub_mols

    def build_unique_fragments(self):
        """
        Find all possible fragment combinations of the MoleculeGraphs (in other
        words, all connected induced subgraphs)

        :return:
        """
        self.set_node_attributes()

        graph = self.graph.to_undirected()

        # find all possible fragments, aka connected induced subgraphs
        frag_dict = {}
        for ii in range(1, len(self.molecule)):
            for combination in combinations(graph.nodes, ii):
                mycomp = []
                for idx in combination:
                    mycomp.append(str(self.molecule[idx].specie))
                mycomp = "".join(sorted(mycomp))
                subgraph = nx.subgraph(graph, combination)
                if nx.is_connected(subgraph):
                    mykey = mycomp + str(len(subgraph.edges()))
                    if mykey not in frag_dict:
                        frag_dict[mykey] = [copy.deepcopy(subgraph)]
                    else:
                        frag_dict[mykey].append(copy.deepcopy(subgraph))

        # narrow to all unique fragments using graph isomorphism
        unique_frag_dict = {}
        for key in frag_dict:
            unique_frags = []
            for frag in frag_dict[key]:
                found = False
                for f in unique_frags:
<<<<<<< HEAD
                    if _isomorphic(frag,f):
=======
                    if isomorphic(frag, f, use_igraph=use_igraph):
>>>>>>> 54d511c1
                        found = True
                        break
                if not found:
                    unique_frags.append(frag)
            unique_frag_dict[key] = copy.deepcopy(unique_frags)

        # convert back to molecule graphs
        unique_mol_graph_dict = {}
        for key in unique_frag_dict:
            unique_mol_graph_list = []
            for fragment in unique_frag_dict[key]:
                mapping = {e: i for i, e in enumerate(sorted(fragment.nodes))}
                remapped = nx.relabel_nodes(fragment, mapping)

                species = nx.get_node_attributes(remapped, "specie")
                coords = nx.get_node_attributes(remapped, "coords")

                edges = {}

                for from_index, to_index, key in remapped.edges:
                    edge_props = fragment.get_edge_data(from_index, to_index, key=key)

                    edges[(from_index, to_index)] = edge_props

                unique_mol_graph_list.append(self.with_edges(Molecule(species=species,
                                                                      coords=coords,
                                                                      charge=self.molecule.charge),
                                                             edges))

            frag_key = str(unique_mol_graph_list[0].molecule.composition.alphabetical_formula) + " E" + str(
                len(unique_mol_graph_list[0].graph.edges()))
            unique_mol_graph_dict[frag_key] = copy.deepcopy(unique_mol_graph_list)
        return unique_mol_graph_dict

    def substitute_group(self, index, func_grp, strategy, bond_order=1,
                         graph_dict=None, strategy_params=None, reorder=True,
                         extend_structure=True):
        """
        Builds off of Molecule.substitute to replace an atom in self.molecule
        with a functional group. This method also amends self.graph to
        incorporate the new functional group.

        NOTE: using a MoleculeGraph will generally produce a different graph
        compared with using a Molecule or str (when not using graph_dict).
        This is because of the reordering that occurs when using some of the
        local_env strategies.

        :param index: Index of atom to substitute.
        :param func_grp: Substituent molecule. There are three options:

            1. Providing an actual molecule as the input. The first atom
                must be a DummySpecie X, indicating the position of
                nearest neighbor. The second atom must be the next
                nearest atom. For example, for a methyl group
                substitution, func_grp should be X-CH3, where X is the
                first site and C is the second site. What the code will
                do is to remove the index site, and connect the nearest
                neighbor to the C atom in CH3. The X-C bond indicates the
                directionality to connect the atoms.
            2. A string name. The molecule will be obtained from the
                relevant template in func_groups.json.
            3. A MoleculeGraph object.
        :param strategy: Class from pymatgen.analysis.local_env.
        :param bond_order: A specified bond order to calculate the bond
                length between the attached functional group and the nearest
                neighbor site. Defaults to 1.
        :param graph_dict: Dictionary representing the bonds of the functional
                group (format: {(u, v): props}, where props is a dictionary of
                properties, including weight. If None, then the algorithm
                will attempt to automatically determine bonds using one of
                a list of strategies defined in pymatgen.analysis.local_env.
        :param strategy_params: dictionary of keyword arguments for strategy.
                If None, default parameters will be used.
        :param reorder: bool, representing if graph nodes need to be reordered
                following the application of the local_env strategy
        :param extend_structure: If True (default), then a large artificial box
                will be placed around the Molecule, because some strategies assume
                periodic boundary conditions.
        :return:
        """

        def map_indices(grp):
            grp_map = {}

            # Get indices now occupied by functional group
            # Subtracting 1 because the dummy atom X should not count
            atoms = len(grp) - 1
            offset = len(self.molecule) - atoms

            for i in range(atoms):
                grp_map[i] = i + offset

            return grp_map

        # Work is simplified if a graph is already in place
        if isinstance(func_grp, MoleculeGraph):

            self.molecule.substitute(index, func_grp.molecule,
                                     bond_order=bond_order)

            mapping = map_indices(func_grp.molecule)

            for (u, v) in list(func_grp.graph.edges()):
                edge_props = func_grp.graph.get_edge_data(u, v)[0]
                weight = None
                if "weight" in edge_props.keys():
                    weight = edge_props["weight"]
                    del edge_props["weight"]
                self.add_edge(mapping[u], mapping[v],
                              weight=weight, edge_properties=edge_props)

        else:
            if isinstance(func_grp, Molecule):
                func_grp = copy.deepcopy(func_grp)
            else:
                try:
                    func_grp = copy.deepcopy(FunctionalGroups[func_grp])
                except Exception:
                    raise RuntimeError("Can't find functional group in list. "
                                       "Provide explicit coordinate instead")

            self.molecule.substitute(index, func_grp, bond_order=bond_order)

            mapping = map_indices(func_grp)

            # Remove dummy atom "X"
            func_grp.remove_species("X")

            if graph_dict is not None:
                for (u, v) in graph_dict.keys():
                    edge_props = graph_dict[(u, v)]
                    if "weight" in edge_props.keys():
                        weight = edge_props["weight"]
                        del edge_props["weight"]
                    self.add_edge(mapping[u], mapping[v],
                                  weight=weight, edge_properties=edge_props)

            else:
                if strategy_params is None:
                    strategy_params = {}
                strat = strategy(**strategy_params)
                graph = self.with_local_env_strategy(func_grp, strat, reorder=reorder,
                                                     extend_structure=extend_structure)

                for (u, v) in list(graph.graph.edges()):
                    edge_props = graph.graph.get_edge_data(u, v)[0]
                    weight = None
                    if "weight" in edge_props.keys():
                        weight = edge_props["weight"]
                        del edge_props["weight"]

                    if 0 not in list(graph.graph.nodes()):
                        # If graph indices have different indexing
                        u, v = (u - 1), (v - 1)

                    self.add_edge(mapping[u], mapping[v],
                                  weight=weight, edge_properties=edge_props)

    def replace_group(self, index, func_grp, strategy, bond_order=1,
                      graph_dict=None, strategy_params=None, reorder=True,
                      extend_structure=True):
        """
        Builds off of Molecule.substitute and MoleculeGraph.substitute_group
        to replace a functional group in self.molecule with a functional group.
        This method also amends self.graph to incorporate the new functional
        group.

        TODO: Figure out how to replace into a ring structure.

        :param index: Index of atom to substitute.
        :param func_grp: Substituent molecule. There are three options:

            1. Providing an actual molecule as the input. The first atom
               must be a DummySpecie X, indicating the position of
               nearest neighbor. The second atom must be the next
               nearest atom. For example, for a methyl group
               substitution, func_grp should be X-CH3, where X is the
               first site and C is the second site. What the code will
               do is to remove the index site, and connect the nearest
               neighbor to the C atom in CH3. The X-C bond indicates the
               directionality to connect the atoms.
            2. A string name. The molecule will be obtained from the
               relevant template in func_groups.json.
            3. A MoleculeGraph object.
        :param strategy: Class from pymatgen.analysis.local_env.
        :param bond_order: A specified bond order to calculate the bond
            length between the attached functional group and the nearest
            neighbor site. Defaults to 1.
        :param graph_dict: Dictionary representing the bonds of the functional
            group (format: {(u, v): props}, where props is a dictionary of
            properties, including weight. If None, then the algorithm
            will attempt to automatically determine bonds using one of
            a list of strategies defined in pymatgen.analysis.local_env.
        :param strategy_params: dictionary of keyword arguments for strategy.
            If None, default parameters will be used.
        :param reorder: bool, representing if graph nodes need to be reordered
            following the application of the local_env strategy
        :param extend_structure: If True (default), then a large artificial box
            will be placed around the Molecule, because some strategies assume
            periodic boundary conditions.
        :return:
        """

        self.set_node_attributes()
        neighbors = self.get_connected_sites(index)

        # If the atom at index is terminal
        if len(neighbors) == 1:
            self.substitute_group(index, func_grp, strategy,
                                  bond_order=bond_order, graph_dict=graph_dict,
                                  strategy_params=strategy_params,
                                  reorder=reorder,
                                  extend_structure=extend_structure)

        else:
            rings = self.find_rings(including=[index])
            if len(rings) != 0:
                raise RuntimeError("Currently functional group replacement"
                                   "cannot occur at an atom within a ring"
                                   "structure.")

            to_remove = set()
            sizes = dict()
            disconnected = self.graph.to_undirected()
            disconnected.remove_node(index)
            for neighbor in neighbors:
                sizes[neighbor[2]] = len(nx.descendants(disconnected, neighbor[2]))

            keep = max(sizes, key=lambda x: sizes[x])
            for i in sizes.keys():
                if i != keep:
                    to_remove.add(i)

            self.remove_nodes(list(to_remove))

            self.substitute_group(index, func_grp, strategy,
                                  bond_order=bond_order, graph_dict=graph_dict,
                                  strategy_params=strategy_params,
                                  reorder=reorder,
                                  extend_structure=extend_structure)

    def find_rings(self, including=None):
        """
        Find ring structures in the MoleculeGraph.

        :param including: list of site indices. If
            including is not None, then find_rings will
            only return those rings including the specified
            sites. By default, this parameter is None, and
            all rings will be returned.
        :return: dict {index:cycle}. Each
            entry will be a ring (cycle, in graph theory terms) including the index
            found in the Molecule. If there is no cycle including an index, the
            value will be an empty list.
        """

        # Copies self.graph such that all edges (u, v) matched by edges (v, u)
        undirected = self.graph.to_undirected()
        directed = undirected.to_directed()

        cycles_nodes = []
        cycles_edges = []

        # Remove all two-edge cycles
        all_cycles = [c for c in nx.simple_cycles(directed) if len(c) > 2]

        # Using to_directed() will mean that each cycle always appears twice
        # So, we must also remove duplicates
        unique_sorted = []
        unique_cycles = []
        for cycle in all_cycles:
            if sorted(cycle) not in unique_sorted:
                unique_sorted.append(sorted(cycle))
                unique_cycles.append(cycle)

        if including is None:
            cycles_nodes = unique_cycles
        else:
            for i in including:
                for cycle in unique_cycles:
                    if i in cycle and cycle not in cycles_nodes:
                        cycles_nodes.append(cycle)

        for cycle in cycles_nodes:
            edges = []
            for i, e in enumerate(cycle):
                edges.append((cycle[i - 1], e))
            cycles_edges.append(edges)

        return cycles_edges

    def get_connected_sites(self, n):
        """
        Returns a named tuple of neighbors of site n:
        periodic_site, jimage, index, weight.
        Index is the index of the corresponding site
        in the original structure, weight can be
        None if not defined.
        :param n: index of Site in Molecule
        :param jimage: lattice vector of site
        :return: list of ConnectedSite tuples,
            sorted by closest first
        """

        connected_sites = set()

        out_edges = [(u, v, d) for u, v, d in self.graph.out_edges(n, data=True)]
        in_edges = [(u, v, d) for u, v, d in self.graph.in_edges(n, data=True)]

        for u, v, d in out_edges + in_edges:

            weight = d.get('weight', None)

            if v == n:
                site = self.molecule[u]
                dist = self.molecule[v].distance(self.molecule[u])

                connected_site = ConnectedSite(site=site,
                                               jimage=(0, 0, 0),
                                               index=u,
                                               weight=weight,
                                               dist=dist)
            else:
                site = self.molecule[v]
                dist = self.molecule[u].distance(self.molecule[v])

                connected_site = ConnectedSite(site=site,
                                               jimage=(0, 0, 0),
                                               index=v,
                                               weight=weight,
                                               dist=dist)

            connected_sites.add(connected_site)

        # return list sorted by closest sites first
        connected_sites = list(connected_sites)
        connected_sites.sort(key=lambda x: x.dist)

        return connected_sites

    def get_coordination_of_site(self, n):
        """
        Returns the number of neighbors of site n.
        In graph terms, simply returns degree
        of node corresponding to site n.
        :param n: index of site
        :return (int):
        """
        number_of_self_loops = sum([1 for n, v in self.graph.edges(n) if n == v])
        return self.graph.degree(n) - number_of_self_loops

    def draw_graph_to_file(self, filename="graph",
                           diff=None,
                           hide_unconnected_nodes=False,
                           hide_image_edges=True,
                           edge_colors=False,
                           node_labels=False,
                           weight_labels=False,
                           image_labels=False,
                           color_scheme="VESTA",
                           keep_dot=False,
                           algo="fdp"):
        """
        Draws graph using GraphViz.

        The networkx graph object itself can also be drawn
        with networkx's in-built graph drawing methods, but
        note that this might give misleading results for
        multigraphs (edges are super-imposed on each other).

        If visualization is difficult to interpret,
        `hide_image_edges` can help, especially in larger
        graphs.

        :param filename: filename to output, will detect filetype
            from extension (any graphviz filetype supported, such as
            pdf or png)
        :param diff (StructureGraph): an additional graph to
            compare with, will color edges red that do not exist in diff
            and edges green that are in diff graph but not in the
            reference graph
        :param hide_unconnected_nodes: if True, hide unconnected
            nodes
        :param hide_image_edges: if True, do not draw edges that
            go through periodic boundaries
        :param edge_colors (bool): if True, use node colors to
            color edges
        :param node_labels (bool): if True, label nodes with
            species and site index
        :param weight_labels (bool): if True, label edges with
            weights
        :param image_labels (bool): if True, label edges with
            their periodic images (usually only used for debugging,
            edges to periodic images always appear as dashed lines)
        :param color_scheme (str): "VESTA" or "JMOL"
        :param keep_dot (bool): keep GraphViz .dot file for later
            visualization
        :param algo: any graphviz algo, "neato" (for simple graphs)
            or "fdp" (for more crowded graphs) usually give good outputs
        :return:
        """

        if not which(algo):
            raise RuntimeError("StructureGraph graph drawing requires "
                               "GraphViz binaries to be in the path.")

        # Developer note: NetworkX also has methods for drawing
        # graphs using matplotlib, these also work here. However,
        # a dedicated tool like GraphViz allows for much easier
        # control over graph appearance and also correctly displays
        # mutli-graphs (matplotlib can superimpose multiple edges).

        g = self.graph.copy()

        g.graph = {'nodesep': 10.0, 'dpi': 300, 'overlap': "false"}

        # add display options for nodes
        for n in g.nodes():
            # get label by species name
            label = "{}({})".format(str(self.molecule[n].specie), n) if node_labels else ""

            # use standard color scheme for nodes
            c = EL_COLORS[color_scheme].get(str(self.molecule[n].specie.symbol), [0, 0, 0])

            # get contrasting font color
            # magic numbers account for perceived luminescence
            # https://stackoverflow.com/questions/1855884/determine-font-color-based-on-background-color
            fontcolor = '#000000' if 1 - (c[0] * 0.299 + c[1] * 0.587
                                          + c[2] * 0.114) / 255 < 0.5 else '#ffffff'

            # convert color to hex string
            color = "#{:02x}{:02x}{:02x}".format(c[0], c[1], c[2])

            g.add_node(n, fillcolor=color, fontcolor=fontcolor, label=label,
                       fontname="Helvetica-bold", style="filled", shape="circle")

        edges_to_delete = []

        # add display options for edges
        for u, v, k, d in g.edges(keys=True, data=True):

            # retrieve from/to images, set as origin if not defined
            if "to_image" in d:
                to_image = d['to_jimage']
            else:
                to_image = (0, 0, 0)

            # set edge style
            d['style'] = "solid"
            if to_image != (0, 0, 0):
                d['style'] = "dashed"
                if hide_image_edges:
                    edges_to_delete.append((u, v, k))

            # don't show edge directions
            d['arrowhead'] = "none"

            # only add labels for images that are not the origin
            if image_labels:
                d['headlabel'] = "" if to_image == (0, 0, 0) else "to {}".format((to_image))
                d['arrowhead'] = "normal" if d['headlabel'] else "none"

            # optionally color edges using node colors
            color_u = g.node[u]['fillcolor']
            color_v = g.node[v]['fillcolor']
            d['color_uv'] = "{};0.5:{};0.5".format(color_u, color_v) if edge_colors else "#000000"

            # optionally add weights to graph
            if weight_labels:
                units = g.graph.get('edge_weight_units', "")
                if d.get('weight'):
                    d['label'] = "{:.2f} {}".format(d['weight'], units)

            # update edge with our new style attributes
            g.edges[u, v, k].update(d)

        # optionally remove periodic image edges,
        # these can be confusing due to periodic boundaries
        if hide_image_edges:
            for edge_to_delete in edges_to_delete:
                g.remove_edge(*edge_to_delete)

        # optionally hide unconnected nodes,
        # these can appear when removing periodic edges
        if hide_unconnected_nodes:
            g = g.subgraph([n for n in g.degree() if g.degree()[n] != 0])

        # optionally highlight differences with another graph
        if diff:
            diff = self.diff(diff, strict=True)
            green_edges = []
            red_edges = []
            for u, v, k, d in g.edges(keys=True, data=True):
                if (u, v, d['to_jimage']) in diff['self']:
                    # edge has been deleted
                    red_edges.append((u, v, k))
                elif (u, v, d['to_jimage']) in diff['other']:
                    # edge has been added
                    green_edges.append((u, v, k))
            for u, v, k in green_edges:
                g.edges[u, v, k].update({'color_uv': '#00ff00'})
            for u, v, k in red_edges:
                g.edges[u, v, k].update({'color_uv': '#ff0000'})

        basename, extension = os.path.splitext(filename)
        extension = extension[1:]

        write_dot(g, basename + ".dot")

        with open(filename, "w") as f:

            args = [algo, "-T", extension, basename + ".dot"]
            rs = subprocess.Popen(args,
                                  stdout=f,
                                  stdin=subprocess.PIPE, close_fds=True)
            rs.communicate()
            if rs.returncode != 0:
                raise RuntimeError("{} exited with return code {}.".format(algo, rs.returncode))

        if not keep_dot:
            os.remove(basename + ".dot")

    def as_dict(self):
        """
        As in :Class: `pymatgen.core.Molecule` except
        with using `to_dict_of_dicts` from NetworkX
        to store graph information.
        """

        d = {"@module": self.__class__.__module__,
             "@class": self.__class__.__name__,
             "molecule": self.molecule.as_dict(),
             "graphs": json_graph.adjacency_data(self.graph)}

        return d

    @classmethod
    def from_dict(cls, d):
        """
        As in :Class: `pymatgen.core.Molecule` except
        restoring graphs using `from_dict_of_dicts`
        from NetworkX to restore graph information.
        """
        m = Molecule.from_dict(d['molecule'])
        return cls(m, d['graphs'])

    def _edges_to_string(self, g):

        header = "from    to  to_image    "
        header_line = "----  ----  ------------"
        edge_weight_name = g.graph["edge_weight_name"]
        if edge_weight_name:
            print_weights = ["weight"]
            edge_label = g.graph["edge_weight_name"]
            edge_weight_units = g.graph["edge_weight_units"]
            if edge_weight_units:
                edge_label += " ({})".format(edge_weight_units)
            header += "  {}".format(edge_label)
            header_line += "  {}".format("-" * max([18, len(edge_label)]))
        else:
            print_weights = False

        s = header + "\n" + header_line + "\n"

        edges = list(g.edges(data=True))

        # sort edges for consistent ordering
        edges.sort(key=itemgetter(0, 1))

        if print_weights:
            for u, v, data in edges:
                s += "{:4}  {:4}  {:12}  {:.3e}\n".format(u, v, str(data.get("to_jimage", (0, 0, 0))),
                                                          data.get("weight", 0))
        else:
            for u, v, data in edges:
                s += "{:4}  {:4}  {:12}\n".format(u, v,
                                                  str(data.get("to_jimage", (0, 0, 0))))

        return s

    def __str__(self):
        s = "Molecule Graph"
        s += "\nMolecule: \n{}".format(self.molecule.__str__())
        s += "\nGraph: {}\n".format(self.name)
        s += self._edges_to_string(self.graph)
        return s

    def __repr__(self):
        s = "Molecule Graph"
        s += "\nMolecule: \n{}".format(self.molecule.__repr__())
        s += "\nGraph: {}\n".format(self.name)
        s += self._edges_to_string(self.graph)
        return s

    def __len__(self):
        """
        :return: length of Molecule / number of nodes in graph
        """
        return len(self.molecule)

    def sort(self, key=None, reverse=False):
        """
        Same as Molecule.sort(), also remaps nodes in graph.
        :param key:
        :param reverse:
        :return:
        """

        old_molecule = self.molecule.copy()

        # sort Molecule
        self.molecule._sites = sorted(self.molecule._sites, key=key, reverse=reverse)

        # apply Molecule ordering to graph
        mapping = {idx: self.molecule.index(site) for idx, site in enumerate(old_molecule)}
        self.graph = nx.relabel_nodes(self.graph, mapping, copy=True)

        # normalize directions of edges
        edges_to_remove = []
        edges_to_add = []
        for u, v, k, d in self.graph.edges(keys=True, data=True):
            if v < u:
                new_v, new_u, new_d = u, v, d.copy()
                new_d['to_jimage'] = (0, 0, 0)
                edges_to_remove.append((u, v, k))
                edges_to_add.append((new_u, new_v, new_d))

        # add/delete marked edges
        for edges_to_remove in edges_to_remove:
            self.graph.remove_edge(*edges_to_remove)
        for (u, v, d) in edges_to_add:
            self.graph.add_edge(u, v, **d)

    def __copy__(self):
        return MoleculeGraph.from_dict(self.as_dict())

    def __eq__(self, other):
        """
        Two MoleculeGraphs are equal if they have equal Molecules,
        and have the same edges between Sites. Edge weights can be
        different and MoleculeGraphs can still be considered equal.

        :param other: MoleculeGraph
        :return (bool):
        """

        # sort for consistent node indices
        # PeriodicSite should have a proper __hash__() value,
        # using its frac_coords as a convenient key
        try:
            mapping = {tuple(site.coords): self.molecule.index(site) for site in other.molecule}
        except ValueError:
            return False
        other_sorted = other.__copy__()
        other_sorted.sort(key=lambda site: mapping[tuple(site.coords)])

        edges = {(u, v)
                 for u, v, d in self.graph.edges(keys=False, data=True)}

        edges_other = {(u, v) for u, v, d in other_sorted.graph.edges(keys=False, data=True)}

        return (edges == edges_other) and \
               (self.molecule == other_sorted.molecule)

    def isomorphic_to(self, other):
        """
        Checks if the graphs of two MoleculeGraphs are isomorphic to one
        another. In order to prevent problems with misdirected edges, both
        graphs are converted into undirected nx.Graph objects.

        :param other: MoleculeGraph object to be compared.
        :return: bool
        """
        if len(self.molecule) != len(other.molecule):
            return False
        elif self.molecule.composition.alphabetical_formula != other.molecule.composition.alphabetical_formula:
            return False
        elif len(self.graph.edges()) != len(other.graph.edges()):
            return False
        else:
<<<<<<< HEAD
            return _isomorphic(self.graph, other.graph)
=======
            return isomorphic(self.graph, other.graph, use_igraph)
>>>>>>> 54d511c1

    def diff(self, other, strict=True):
        """
        Compares two MoleculeGraphs. Returns dict with
        keys 'self', 'other', 'both' with edges that are
        present in only one MoleculeGraph ('self' and
        'other'), and edges that are present in both.

        The Jaccard distance is a simple measure of the
        dissimilarity between two MoleculeGraphs (ignoring
        edge weights), and is defined by 1 - (size of the
        intersection / size of the union) of the sets of
        edges. This is returned with key 'dist'.

        Important note: all node indices are in terms
        of the MoleculeGraph this method is called
        from, not the 'other' MoleculeGraph: there
        is no guarantee the node indices will be the
        same if the underlying Molecules are ordered
        differently.

        :param other: MoleculeGraph
        :param strict: if False, will compare bonds
            from different Molecules, with node indices
            replaced by Specie strings, will not count
            number of occurrences of bonds
        :return:
        """

        if self.molecule != other.molecule and strict:
            return ValueError("Meaningless to compare MoleculeGraphs if "
                              "corresponding Molecules are different.")

        if strict:
            # sort for consistent node indices
            # PeriodicSite should have a proper __hash__() value,
            # using its frac_coords as a convenient key
            mapping = {tuple(site.frac_coords): self.molecule.index(site) for site in other.molecule}
            other_sorted = other.__copy__()
            other_sorted.sort(key=lambda site: mapping[tuple(site.frac_coords)])

            edges = {(u, v, d.get('to_jimage', (0, 0, 0)))
                     for u, v, d in self.graph.edges(keys=False, data=True)}

            edges_other = {(u, v, d.get('to_jimage', (0, 0, 0)))
                           for u, v, d in other_sorted.graph.edges(keys=False, data=True)}

        else:

            edges = {(str(self.molecule[u].specie),
                      str(self.molecule[v].specie))
                     for u, v, d in self.graph.edges(keys=False, data=True)}

            edges_other = {(str(other.structure[u].specie),
                            str(other.structure[v].specie))
                           for u, v, d in other.graph.edges(keys=False, data=True)}

        if len(edges) == 0 and len(edges_other) == 0:
            jaccard_dist = 0  # by definition
        else:
            jaccard_dist = 1 - len(edges.intersection(edges_other)) / len(edges.union(edges_other))

        return {
            'self': edges - edges_other,
            'other': edges_other - edges,
            'both': edges.intersection(edges_other),
            'dist': jaccard_dist
        }<|MERGE_RESOLUTION|>--- conflicted
+++ resolved
@@ -47,7 +47,6 @@
 
 ConnectedSite = namedtuple('ConnectedSite', 'site, jimage, index, weight, dist')
 
-<<<<<<< HEAD
 def _compare(g1, g2, i1, i2):
     """
     Helper function called by isomorphic to ensure comparison of node identities.
@@ -59,37 +58,17 @@
     Helper function that converts a networkx graph object into an igraph graph object.
     """
     nodes=graph.nodes(data=True)
-=======
-
-def compare(g1, g2, i1, i2):
-    return g1.vs[i1]['species'] == g2.vs[i2]['species']
-
-
-def igraph_from_nxgraph(graph):
-    import igraph
-    nodes = graph.nodes(data=True)
->>>>>>> 54d511c1
     new_igraph = igraph.Graph()
     for node in nodes:
         new_igraph.add_vertex(name=str(node[0]), species=node[1]["specie"], coords=node[1]["coords"])
     new_igraph.add_edges([(str(edge[0]), str(edge[1])) for edge in graph.edges()])
     return new_igraph
 
-<<<<<<< HEAD
 def _isomorphic(frag1, frag2):
     """
     Internal function to check if two graph objects are isomorphic, using igraph if
     if is available and networkx if it is not.
     """  
-=======
-
-def isomorphic(frag1, frag2, use_igraph=True):
-    if use_igraph:
-        try:
-            import igraph
-        except ModuleNotFoundError:
-            use_igraph = False
->>>>>>> 54d511c1
     f1_nodes = frag1.nodes(data=True)
     f2_nodes = frag2.nodes(data=True)
     if len(f1_nodes) != len(f2_nodes):
@@ -119,14 +98,6 @@
     else:
         nm = iso.categorical_node_match("specie", "ERROR")
         return nx.is_isomorphic(frag1.to_undirected(), frag2.to_undirected(), node_match=nm)
-<<<<<<< HEAD
-=======
-    else:
-        ifrag1 = igraph_from_nxgraph(frag1)
-        ifrag2 = igraph_from_nxgraph(frag2)
-        return ifrag1.isomorphic_vf2(ifrag2, node_compat_fn=compare)
-
->>>>>>> 54d511c1
 
 class StructureGraph(MSONable):
     """
@@ -2129,11 +2100,7 @@
             for frag in frag_dict[key]:
                 found = False
                 for f in unique_frags:
-<<<<<<< HEAD
                     if _isomorphic(frag,f):
-=======
-                    if isomorphic(frag, f, use_igraph=use_igraph):
->>>>>>> 54d511c1
                         found = True
                         break
                 if not found:
@@ -2814,11 +2781,7 @@
         elif len(self.graph.edges()) != len(other.graph.edges()):
             return False
         else:
-<<<<<<< HEAD
             return _isomorphic(self.graph, other.graph)
-=======
-            return isomorphic(self.graph, other.graph, use_igraph)
->>>>>>> 54d511c1
 
     def diff(self, other, strict=True):
         """
