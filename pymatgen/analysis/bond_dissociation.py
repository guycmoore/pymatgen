# coding: utf-8
# Copyright (c) Pymatgen Development Team.
# Distributed under the terms of the MIT License.


import logging

from monty.json import MSONable

from pymatgen.core.structure import Molecule
from pymatgen.analysis.graphs import MoleculeGraph, MolGraphSplitError
from pymatgen.analysis.local_env import OpenBabelNN
from pymatgen.analysis.fragmenter import open_ring
from pymatgen.io.babel import BabelMolAdaptor
import networkx as nx

__author__ = "Samuel Blau"
__copyright__ = "Copyright 2018, The Materials Project"
__version__ = "1.0"
__maintainer__ = "Samuel Blau"
__email__ = "samblau1@gmail.com"
__status__ = "Alpha"
__date__ = "7/26/18"

logger = logging.getLogger(__name__)


class BondDissociationEnergies(MSONable):

    def __init__(self, molecule_entry, fragment_entries, allow_additional_charge_separation=False, multibreak=False):
        """
        Standard constructor for bond dissociation energies. All bonds in the principle molecule are
        looped through and their dissociation energies are calculated given the energies of the resulting
        fragments, or, in the case of a ring bond, from the energy of the molecule obtained from breaking
        the bond and opening the ring. This class should only be called after the energies of the optimized
        principle molecule and all relevant optimized fragments have been determined, either from quantum
        chemistry or elsewhere. It was written to provide the analysis after running an Atomate fragmentation
        workflow.

        Note that the entries passed by the user must have the following keys: formula_pretty, initial_molecule,
        final_molecule. If a PCM is present, all entries should also have a pcm_dielectric key.

        Args:
            molecule_entry (dict): Entry for the principle molecule. Should have the keys mentioned above.
            fragment_entries (list of dicts): List of fragment entries. Each should have the keys mentioned above.
            allow_additional_charge_separation (bool): If True, consider larger than normal charge separation
                                                       among fragments. Defaults to False. See the definition
                                                       of self.expected_charges below for more specific information.
            multibreak (bool): If True, additionally attempt to break pairs of bonds. Defaults to False.

        """

        self.molecule_entry = molecule_entry
        self.filter_fragment_entries(fragment_entries)
        print(str(len(self.filtered_entries)) + " filtered entries")
        self.bond_dissociation_energies = []
        self.done_frag_pairs = []
        self.done_RO_frags = []
        self.ring_bonds = []

        required_keys = ["formula_pretty", "initial_molecule", "final_molecule"]
        if "pcm_dielectric" in self.molecule_entry:
            required_keys.append("pcm_dielectric")
        for key in required_keys:
            if key not in self.molecule_entry:
                raise RuntimeError(key + " must be present in molecule entry! Exiting...")
            for entry in self.filtered_entries:
                if key not in entry:
                    raise RuntimeError(key + " must be present in all fragment entries! Exiting...")

        # Define expected charges
        if not allow_additional_charge_separation:
            if molecule_entry["final_molecule"]["charge"] == 0:
                self.expected_charges = [-1, 0, 1]
            elif molecule_entry["final_molecule"]["charge"] < 0:
                self.expected_charges = [molecule_entry["final_molecule"]["charge"],
                                         molecule_entry["final_molecule"]["charge"] + 1]
            else:
                self.expected_charges = [molecule_entry["final_molecule"]["charge"] - 1,
                                         molecule_entry["final_molecule"]["charge"]]
        else:
            if molecule_entry["final_molecule"]["charge"] == 0:
                self.expected_charges = [-2, -1, 0, 1, 2]
            elif molecule_entry["final_molecule"]["charge"] < 0:
                self.expected_charges = [molecule_entry["final_molecule"]["charge"] - 1,
                                         molecule_entry["final_molecule"]["charge"],
                                         molecule_entry["final_molecule"]["charge"] + 1,
                                         molecule_entry["final_molecule"]["charge"] + 2]
            else:
                self.expected_charges = [molecule_entry["final_molecule"]["charge"] - 2,
                                         molecule_entry["final_molecule"]["charge"] - 1,
                                         molecule_entry["final_molecule"]["charge"],
                                         molecule_entry["final_molecule"]["charge"] + 1]

        # Build principle molecule graph
        self.mol_graph = MoleculeGraph.with_local_env_strategy(Molecule.from_dict(molecule_entry["final_molecule"]),
                                                               OpenBabelNN(),
                                                               reorder=False,
                                                               extend_structure=False)
        # Loop through bonds, aka graph edges, and fragment and process:
        for bond in self.mol_graph.graph.edges:
            bonds = [(bond[0], bond[1])]
            self.fragment_and_process(bonds)
        # If mulitbreak, loop through pairs of ring bonds.
        if multibreak:
            print(
                "Breaking pairs of ring bonds. WARNING: Structure changes much more likely, meaning dissociation values"
                " are less reliable! This is a bad idea!")
            self.bond_pairs = []
            for ii, bond in enumerate(self.ring_bonds):
                for jj in range(ii + 1, len(self.ring_bonds)):
                    bond_pair = [bond, self.ring_bonds[jj]]
                    self.bond_pairs += [bond_pair]
            for bond_pair in self.bond_pairs:
                self.fragment_and_process(bond_pair)

    def fragment_and_process(self, bonds):
        # Try to split the principle:
        try:
            frags = self.mol_graph.split_molecule_subgraphs(bonds, allow_reverse=True)
            frag_success = True
        except MolGraphSplitError:
            # If split is unsuccessful, then we have encountered a ring bond
            if len(bonds) == 1:
                self.ring_bonds += bonds
                # So we open the ring and make sure we haven't already encountered an identically opened fragment:
                RO_frag = open_ring(self.mol_graph, bonds, 1000)
                frag_done = False
                for done_RO_frag in self.done_RO_frags:
<<<<<<< HEAD
                    if RO_frag.isomorphic_to(done_RO_frag):
=======
                    if isomorphic(RO_frag.graph, done_RO_frag.graph):
>>>>>>> 54d511c1
                        frag_done = True
                if not frag_done:
                    # If this is a new fragment, save the record and then search for relevant fragment entries:
                    self.done_RO_frags.append(RO_frag)
                    opened_entries = self.search_fragment_entries(RO_frag)
                    good_entries = []
                    # We will start by looking at entries with no structure change
                    for frag in opened_entries[0]:  # 0 -> no structural change
                        # Since a ring opening still yields a single molecule, it should have the same charge as the
                        # principle:
                        if frag["initial_molecule"]["charge"] == self.molecule_entry["final_molecule"]["charge"]:
                            good_entries.append(frag)
                    # If we didn't find any good entries, let's also look at those that exhibit structural changes:
                    if len(good_entries) == 0:
                        for frag in opened_entries[1]:  # 1 -> YES structural change
                            if frag["initial_molecule"]["charge"] == self.molecule_entry["final_molecule"]["charge"]:
                                good_entries.append(frag)
                    # If we still have no good entries, something must have gone wrong with the calculations:
                    if len(good_entries) == 0:
                        bb = BabelMolAdaptor.from_molecule_graph(RO_frag)
                        pbmol = bb.pybel_mol
                        smiles = pbmol.write(str("smi")).split()[0]
                        specie = nx.get_node_attributes(self.mol_graph.graph, "specie")
                        print("Missing ring opening fragment resulting from the breakage of " + specie[
                            bonds[0][0]] + " " + specie[bonds[0][1]] + " bond " + str(bonds[0][0]) + " " + str(
                            bonds[0][1]) + " which would yield a molecule with this SMILES string: " + smiles)
                    elif len(good_entries) == 1:
                        # If we have only one good entry, format it and addd it to the list that will eventually return:
                        self.bond_dissociation_energies += [self.build_new_entry(good_entries, bonds)]
                    else:
                        # We shouldn't ever encounter more than one good entry.
                        raise RuntimeError("There should only be one valid ring opening fragment! Exiting...")
            elif len(bonds) == 2:
                if not multibreak:
                    raise RuntimeError("Should only be trying to break two bonds if multibreak is true! Exiting...")
            else:
                print('No reason to try and break more than two bonds at once! Exiting...')
                raise ValueError
            frag_success = False
        if frag_success:
            # If the principle did successfully split, then we aren't dealing with a ring bond.
            # As above, we begin by making sure we haven't already encountered an identical pair of fragments:
            frags_done = False
            for frag_pair in self.done_frag_pairs:
<<<<<<< HEAD
                if frag_pair[0].isomorphic_to(frags[0]):
                    if frag_pair[1].isomorphic_to(frags[1]):
                        frags_done = True
                        break
                elif frag_pair[1].isomorphic_to(frags[0]):
                    if frag_pair[0].isomorphic_to(frags[1]):
=======
                if isomorphic(frag_pair[0].graph, frags[0].graph):
                    if isomorphic(frag_pair[1].graph, frags[1].graph):
                        frags_done = True
                        break
                elif isomorphic(frag_pair[1].graph, frags[0].graph):
                    if isomorphic(frag_pair[0].graph, frags[1].graph):
>>>>>>> 54d511c1
                        frags_done = True
                        break
            if not frags_done:
                # If we haven't, we save this pair and search for the relevant fragment entries:
                self.done_frag_pairs += [frags]
                num_entries_for_this_frag_pair = 0
                frag1_entries = self.search_fragment_entries(frags[0])
                frag2_entries = self.search_fragment_entries(frags[1])
                frag1_charges_found = []
                frag2_charges_found = []
                # We then check for our expected charges of each fragment:
                for frag1 in frag1_entries[0] + frag1_entries[1]:
                    if frag1["initial_molecule"]["charge"] not in frag1_charges_found:
                        frag1_charges_found += [frag1["initial_molecule"]["charge"]]
                for frag2 in frag2_entries[0] + frag2_entries[1]:
                    if frag2["initial_molecule"]["charge"] not in frag2_charges_found:
                        frag2_charges_found += [frag2["initial_molecule"]["charge"]]
                # If we're missing some of either, tell the user:
                if len(frag1_charges_found) < len(self.expected_charges):
                    bb = BabelMolAdaptor(frags[0].molecule)
                    pbmol = bb.pybel_mol
                    smiles = pbmol.write(str("smi")).split()[0]
                    for charge in self.expected_charges:
                        if charge not in frag1_charges_found:
                            print("Missing charge " + str(charge) + " for fragment " + smiles)
                if len(frag2_charges_found) < len(self.expected_charges):
                    bb = BabelMolAdaptor(frags[1].molecule)
                    pbmol = bb.pybel_mol
                    smiles = pbmol.write(str("smi")).split()[0]
                    for charge in self.expected_charges:
                        if charge not in frag2_charges_found:
                            print("Missing charge " + str(charge) + " for fragment " + smiles)
                # Now we attempt to pair fragments with the right total charge, starting with only fragments with no
                # structural change:
                for frag1 in frag1_entries[0]:  # 0 -> no structural change
                    for frag2 in frag2_entries[0]:  # 0 -> no structural change
                        if frag1["initial_molecule"]["charge"] + frag2["initial_molecule"]["charge"] == \
                                self.molecule_entry["final_molecule"]["charge"]:
                            self.bond_dissociation_energies += [self.build_new_entry([frag1, frag2], bonds)]
                            num_entries_for_this_frag_pair += 1
                # If we haven't found the number of fragment pairs that we expect, we expand our search to include
                # fragments that do exhibit structural change:
                if num_entries_for_this_frag_pair < len(self.expected_charges):
                    for frag1 in frag1_entries[0]:  # 0 -> no structural change
                        for frag2 in frag2_entries[1]:  # 1 -> YES structural change
                            if frag1["initial_molecule"]["charge"] + frag2["initial_molecule"]["charge"] == \
                                    self.molecule_entry["final_molecule"]["charge"]:
                                self.bond_dissociation_energies += [self.build_new_entry([frag1, frag2], bonds)]
                                num_entries_for_this_frag_pair += 1
                    for frag1 in frag1_entries[1]:  # 1 -> YES structural change
                        for frag2 in frag2_entries[0]:  # 0 -> no structural change
                            if frag1["initial_molecule"]["charge"] + frag2["initial_molecule"]["charge"] == \
                                    self.molecule_entry["final_molecule"]["charge"]:
                                self.bond_dissociation_energies += [self.build_new_entry([frag1, frag2], bonds)]
                                num_entries_for_this_frag_pair += 1

    def search_fragment_entries(self, frag):
        # Search all fragment entries for those isomorphic to the given fragment.
        # We distinguish between entries where both initial and final molgraphs are isomorphic to the
        # given fragment (entries) vs those where only the intial molgraph is isomorphic to the given
        # fragment (initial_entries) vs those where only the final molgraph is isomorphic (final_entries)
        entries = []
        initial_entries = []
        final_entries = []
        for entry in self.filtered_entries:
<<<<<<< HEAD
            if frag.isomorphic_to(entry["initial_molgraph"]) and frag.isomorphic_to(entry["final_molgraph"]):
                entries += [entry]
            elif frag.isomorphic_to(entry["initial_molgraph"]):
                initial_entries += [entry]
            elif frag.isomorphic_to(entry["final_molgraph"]):
=======
            if isomorphic(frag.graph, entry["initial_molgraph"].graph) and isomorphic(frag.graph,
                                                                                      entry["final_molgraph"].graph):
                entries += [entry]
            elif isomorphic(frag.graph, entry["initial_molgraph"].graph):
                initial_entries += [entry]
            elif isomorphic(frag.graph, entry["final_molgraph"].graph):
>>>>>>> 54d511c1
                final_entries += [entry]
        return [entries, initial_entries, final_entries]

    def filter_fragment_entries(self, fragment_entries):
        self.filtered_entries = []
        for entry in fragment_entries:
            # Check and make sure that PCM dielectric is consistent with principle:
            if "pcm_dielectric" in self.molecule_entry:
                if "pcm_dielectric" not in entry:
                    raise RuntimeError("Principle molecule has a PCM dielectric of " +
                                       str(self.molecule_entry["pcm_dielectric"]) +
                                       " but a fragment entry has no PCM dielectric! Please only pass fragment entries"
                                       " with PCM details consistent with the principle entry. Exiting...")
                elif entry["pcm_dielectric"] != self.molecule_entry["pcm_dielectric"]:
                    raise RuntimeError("Principle molecule has a PCM dielectric of " +
                                       str(self.molecule_entry["pcm_dielectric"]) +
                                       " but a fragment entry has a different PCM dielectric! Please only pass"
                                       " fragment entries with PCM details consistent with the principle entry."
                                       " Exiting...")
            # Build initial and final molgraphs:
            entry["initial_molgraph"] = MoleculeGraph.with_local_env_strategy(
                Molecule.from_dict(entry["initial_molecule"]),
                OpenBabelNN(),
                reorder=False,
                extend_structure=False)
            entry["final_molgraph"] = MoleculeGraph.with_local_env_strategy(Molecule.from_dict(entry["final_molecule"]),
                                                                            OpenBabelNN(),
                                                                            reorder=False,
                                                                            extend_structure=False)
            # Classify any potential structural change that occured during optimization:
<<<<<<< HEAD
            if entry["initial_molgraph"].isomorphic_to(entry["final_molgraph"]):
=======
            if isomorphic(entry["initial_molgraph"].graph, entry["final_molgraph"].graph):
>>>>>>> 54d511c1
                entry["structure_change"] = "no_change"
            else:
                initial_graph = entry["initial_molgraph"].graph
                final_graph = entry["final_molgraph"].graph
                if nx.is_connected(initial_graph.to_undirected()) and not nx.is_connected(final_graph.to_undirected()):
                    entry["structure_change"] = "unconnected_fragments"
                elif final_graph.number_of_edges() < initial_graph.number_of_edges():
                    entry["structure_change"] = "fewer_bonds"
                elif final_graph.number_of_edges() > initial_graph.number_of_edges():
                    entry["structure_change"] = "more_bonds"
                else:
                    entry["structure_change"] = "bond_change"
            found_similar_entry = False
            # Check for uniqueness
            for ii, filtered_entry in enumerate(self.filtered_entries):
                if filtered_entry["formula_pretty"] == entry["formula_pretty"]:
<<<<<<< HEAD
                    if filtered_entry["initial_molgraph"].isomorphic_to(entry["initial_molgraph"]) and filtered_entry["final_molgraph"].isomorphic_to(entry["final_molgraph"]) and filtered_entry["initial_molecule"]["charge"] == entry["initial_molecule"]["charge"]:
=======
                    if isomorphic(filtered_entry["initial_molgraph"].graph,
                                  entry["initial_molgraph"].graph) and isomorphic(
                            filtered_entry["final_molgraph"].graph, entry["final_molgraph"].graph) and \
                            filtered_entry["initial_molecule"]["charge"] == entry["initial_molecule"]["charge"]:
>>>>>>> 54d511c1
                        found_similar_entry = True
                        # If two entries are found that pass the above similarity check, take the one with the lower
                        # energy:
                        if entry["final_energy"] < filtered_entry["final_energy"]:
                            self.filtered_entries[ii] = entry
                        # Note that this will essentially choose between singlet and triplet entries assuming both have
                        # the same structural details
                        break
            if not found_similar_entry:
                self.filtered_entries += [entry]

    def build_new_entry(self, frags, bonds):
        # Simple function to format a bond dissociation entry that will eventually be returned to the user.
        specie = nx.get_node_attributes(self.mol_graph.graph, "specie")
        if len(frags) == 2:
            new_entry = [self.molecule_entry["final_energy"] - (frags[0]["final_energy"] + frags[1]["final_energy"]),
                         bonds, specie[bonds[0][0]], specie[bonds[0][1]], frags[0]["smiles"],
                         frags[0]["structure_change"], frags[0]["initial_molecule"]["charge"],
                         frags[0]["initial_molecule"]["spin_multiplicity"], frags[0]["final_energy"],
                         frags[1]["smiles"], frags[1]["structure_change"], frags[1]["initial_molecule"]["charge"],
                         frags[1]["initial_molecule"]["spin_multiplicity"], frags[1]["final_energy"]]
        else:
            new_entry = [self.molecule_entry["final_energy"] - frags[0]["final_energy"], bonds, specie[bonds[0][0]],
                         specie[bonds[0][1]], frags[0]["smiles"], frags[0]["structure_change"],
                         frags[0]["initial_molecule"]["charge"], frags[0]["initial_molecule"]["spin_multiplicity"],
                         frags[0]["final_energy"]]
        return new_entry<|MERGE_RESOLUTION|>--- conflicted
+++ resolved
@@ -127,11 +127,7 @@
                 RO_frag = open_ring(self.mol_graph, bonds, 1000)
                 frag_done = False
                 for done_RO_frag in self.done_RO_frags:
-<<<<<<< HEAD
                     if RO_frag.isomorphic_to(done_RO_frag):
-=======
-                    if isomorphic(RO_frag.graph, done_RO_frag.graph):
->>>>>>> 54d511c1
                         frag_done = True
                 if not frag_done:
                     # If this is a new fragment, save the record and then search for relevant fragment entries:
@@ -176,21 +172,12 @@
             # As above, we begin by making sure we haven't already encountered an identical pair of fragments:
             frags_done = False
             for frag_pair in self.done_frag_pairs:
-<<<<<<< HEAD
                 if frag_pair[0].isomorphic_to(frags[0]):
                     if frag_pair[1].isomorphic_to(frags[1]):
                         frags_done = True
                         break
                 elif frag_pair[1].isomorphic_to(frags[0]):
                     if frag_pair[0].isomorphic_to(frags[1]):
-=======
-                if isomorphic(frag_pair[0].graph, frags[0].graph):
-                    if isomorphic(frag_pair[1].graph, frags[1].graph):
-                        frags_done = True
-                        break
-                elif isomorphic(frag_pair[1].graph, frags[0].graph):
-                    if isomorphic(frag_pair[0].graph, frags[1].graph):
->>>>>>> 54d511c1
                         frags_done = True
                         break
             if not frags_done:
@@ -256,20 +243,11 @@
         initial_entries = []
         final_entries = []
         for entry in self.filtered_entries:
-<<<<<<< HEAD
             if frag.isomorphic_to(entry["initial_molgraph"]) and frag.isomorphic_to(entry["final_molgraph"]):
                 entries += [entry]
             elif frag.isomorphic_to(entry["initial_molgraph"]):
                 initial_entries += [entry]
             elif frag.isomorphic_to(entry["final_molgraph"]):
-=======
-            if isomorphic(frag.graph, entry["initial_molgraph"].graph) and isomorphic(frag.graph,
-                                                                                      entry["final_molgraph"].graph):
-                entries += [entry]
-            elif isomorphic(frag.graph, entry["initial_molgraph"].graph):
-                initial_entries += [entry]
-            elif isomorphic(frag.graph, entry["final_molgraph"].graph):
->>>>>>> 54d511c1
                 final_entries += [entry]
         return [entries, initial_entries, final_entries]
 
@@ -300,11 +278,7 @@
                                                                             reorder=False,
                                                                             extend_structure=False)
             # Classify any potential structural change that occured during optimization:
-<<<<<<< HEAD
             if entry["initial_molgraph"].isomorphic_to(entry["final_molgraph"]):
-=======
-            if isomorphic(entry["initial_molgraph"].graph, entry["final_molgraph"].graph):
->>>>>>> 54d511c1
                 entry["structure_change"] = "no_change"
             else:
                 initial_graph = entry["initial_molgraph"].graph
@@ -321,14 +295,9 @@
             # Check for uniqueness
             for ii, filtered_entry in enumerate(self.filtered_entries):
                 if filtered_entry["formula_pretty"] == entry["formula_pretty"]:
-<<<<<<< HEAD
-                    if filtered_entry["initial_molgraph"].isomorphic_to(entry["initial_molgraph"]) and filtered_entry["final_molgraph"].isomorphic_to(entry["final_molgraph"]) and filtered_entry["initial_molecule"]["charge"] == entry["initial_molecule"]["charge"]:
-=======
-                    if isomorphic(filtered_entry["initial_molgraph"].graph,
-                                  entry["initial_molgraph"].graph) and isomorphic(
-                            filtered_entry["final_molgraph"].graph, entry["final_molgraph"].graph) and \
+                    if filtered_entry["initial_molgraph"].isomorphic_to(entry["initial_molgraph"]) and \
+                            filtered_entry["final_molgraph"].isomorphic_to(entry["final_molgraph"]) and \
                             filtered_entry["initial_molecule"]["charge"] == entry["initial_molecule"]["charge"]:
->>>>>>> 54d511c1
                         found_similar_entry = True
                         # If two entries are found that pass the above similarity check, take the one with the lower
                         # energy:
