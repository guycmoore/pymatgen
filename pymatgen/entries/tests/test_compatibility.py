# coding: utf-8
# Copyright (c) Pymatgen Development Team.
# Distributed under the terms of the MIT License.

import warnings

"""
Created on Mar 19, 2012
"""


__author__ = "Shyue Ping Ong, Stephen Dacek"
__copyright__ = "Copyright 2012, The Materials Project"
__version__ = "0.1"
__maintainer__ = "Shyue Ping Ong"
__email__ = "shyuep@gmail.com"
__date__ = "Mar 19, 2012"

import os
import unittest
import pytest

from math import sqrt
from collections import defaultdict

from monty.json import MontyDecoder
from pymatgen.entries.compatibility import (
    Compatibility,
    CompatibilityError,
    MaterialsProjectCompatibility,
    MITCompatibility,
    AqueousCorrection,
    MITAqueousCompatibility,
    MaterialsProject2020Compatibility,
    MaterialsProjectAqueousCompatibility,
    MU_H2O,
)
from pymatgen.entries.computed_entries import (
    ComputedEntry,
    ComputedStructureEntry,
    ConstantEnergyAdjustment,
)
from pymatgen import Composition, Lattice, Structure, Element


# abstract Compatibility tests
class DummyCompatibility(Compatibility):
    """
    Dummy class to test abstract Compatibility interface
    """

    def get_adjustments(self, entry):
        return [ConstantEnergyAdjustment(-10, name="Dummy adjustment")]


def test_process_entries_return_type():
    """
    process_entries should accept single entries or a list, and always return a list
    """
    entry = ComputedEntry("Fe2O3", -2)
    compat = DummyCompatibility()

    assert isinstance(compat.process_entries(entry), list)
    assert isinstance(compat.process_entries([entry]), list)


def test_no_duplicate_corrections():
    """
    Compatibility should never apply the same correction twice
    """
    entry = ComputedEntry("Fe2O3", -2)
    compat = DummyCompatibility()

    assert entry.correction == 0
    compat.process_entries(entry)
    assert entry.correction == -10
    compat.process_entries(entry)
    assert entry.correction == -10
    compat.process_entries(entry, clean=True)
    assert entry.correction == -10


def test_clean_arg():
    """
    clean=False should preserve existing corrections, clean=True should delete
    them before processing
    """
    entry = ComputedEntry("Fe2O3", -2, correction=-4)
    compat = DummyCompatibility()

    assert entry.correction == -4
    compat.process_entries(entry, clean=False)
    assert entry.correction == -14
    compat.process_entries(entry)
    assert entry.correction == -10


def test_energy_adjustment_normalize():
    """
    Both manual and automatically generated energy adjustments should be scaled
    by the normalize method
    """
    entry = ComputedEntry("Fe4O6", -2, correction=-4)
    entry.normalize()
    for ea in entry.energy_adjustments:
        if "Manual" in ea.name:
            assert ea.value == -2

    compat = DummyCompatibility()
    entry = ComputedEntry("Fe4O6", -2, correction=-4)
    entry = compat.process_entries(entry)[0]
    entry.normalize()
    for ea in entry.energy_adjustments:
        if "Dummy" in ea.name:
            assert ea.value == -5


def test_overlapping_adjustments():
    """
    Compatibility should raise a CompatibilityError if there is already a
    correction with the same name, but a different value, and process_entries
    should skip that entry.
    """
    ea = ConstantEnergyAdjustment(-5, name="Dummy adjustment")
    entry = ComputedEntry("Fe2O3", -2, energy_adjustments=[ea])
    compat = DummyCompatibility()

    assert entry.correction == -5

    # in case of a collision between EnergyAdjustment, check for a UserWarning
<<<<<<< HEAD
    with pytest.warns(
        UserWarning, match="already has an energy adjustment called Dummy"
    ):
        processed = compat.process_entries(entry)
=======
    with pytest.warns(UserWarning, match="already has an energy adjustment called Dummy"):
        processed = compat.process_entries(entry, clean=False)
>>>>>>> 935d50b2

    assert len(processed) == 0


class MaterialsProjectCompatibilityTest(unittest.TestCase):
    def setUp(self):
        warnings.simplefilter("ignore")
        self.entry1 = ComputedEntry(
            "Fe2O3",
            -1,
            correction=0.0,
            parameters={
                "is_hubbard": True,
                "hubbards": {"Fe": 5.3, "O": 0},
                "run_type": "GGA+U",
                "potcar_spec": [
                    {
                        "titel": "PAW_PBE Fe_pv 06Sep2000",
                        "hash": "994537de5c4122b7f1b77fb604476db4",
                    },
                    {
                        "titel": "PAW_PBE O 08Apr2002",
                        "hash": "7a25bc5b9a5393f46600a4939d357982",
                    },
                ],
            },
        )

        self.entry_sulfide = ComputedEntry(
            "FeS",
            -1,
            correction=0.0,
            parameters={
                "is_hubbard": False,
                "run_type": "GGA",
                "potcar_spec": [
                    {
                        "titel": "PAW_PBE Fe_pv 06Sep2000",
                        "hash": "994537de5c4122b7f1b77fb604476db4",
                    },
                    {
                        "titel": "PAW_PBE S 08Apr2002",
                        "hash": "7a25bc5b9a5393f46600a4939d357982",
                    },
                ],
            },
        )

        self.entry4 = ComputedEntry(
            "H8",
            -27.1,
            correction=0.0,
            parameters={
                "run_type": "LDA",
                "is_hubbard": False,
                "pseudo_potential": {
                    "functional": "PBE",
                    "labels": ["H"],
                    "pot_type": "paw",
                },
                "hubbards": {},
                "potcar_symbols": ["PBE H"],
                "oxide_type": "None",
            },
        )

        self.entry2 = ComputedEntry(
            "Fe3O4",
            -2,
            correction=0.0,
            parameters={
                "is_hubbard": True,
                "hubbards": {"Fe": 5.3, "O": 0},
                "run_type": "GGA+U",
                "potcar_spec": [
                    {
                        "titel": "PAW_PBE Fe_pv 06Sep2000",
                        "hash": "994537de5c4122b7f1b77fb604476db4",
                    },
                    {
                        "titel": "PAW_PBE O 08Apr2002",
                        "hash": "7a25bc5b9a5393f46600a4939d357982",
                    },
                ],
            },
        )
        self.entry3 = ComputedEntry(
            "FeO",
            -2,
            correction=0.0,
            parameters={
                "is_hubbard": True,
                "hubbards": {"Fe": 4.3, "O": 0},
                "run_type": "GGA+U",
                "potcar_spec": [
                    {
                        "titel": "PAW_PBE Fe_pv 06Sep2000",
                        "hash": "994537de5c4122b7f1b77fb604476db4",
                    },
                    {
                        "titel": "PAW_PBE O 08Apr2002",
                        "hash": "7a25bc5b9a5393f46600a4939d357982",
                    },
                ],
            },
        )

        self.compat = MaterialsProjectCompatibility(check_potcar_hash=False)
        self.ggacompat = MaterialsProjectCompatibility("GGA", check_potcar_hash=False)

    def tearDown(self):
        warnings.simplefilter("default")

    def test_process_entry(self):
        # Correct parameters
        self.assertIsNotNone(self.compat.process_entry(self.entry1))
        self.assertIsNone(self.ggacompat.process_entry(self.entry1))

        # Correct parameters
        entry = ComputedEntry(
            "Fe2O3",
            -1,
            correction=0.0,
            parameters={
                "is_hubbard": False,
                "hubbards": {},
                "run_type": "GGA",
                "potcar_spec": [
                    {
                        "titel": "PAW_PBE Fe_pv 06Sep2000",
                        "hash": "994537de5c4122b7f1b77fb604476db4",
                    },
                    {
                        "titel": "PAW_PBE O 08Apr2002",
                        "hash": "7a25bc5b9a5393f46600a4939d357982",
                    },
                ],
            },
        )
        self.assertIsNone(self.compat.process_entry(entry))
        self.assertIsNotNone(self.ggacompat.process_entry(entry))

        entry = ComputedEntry(
            "Fe2O3",
            -1,
            correction=0.0,
            parameters={
                "is_hubbard": True,
                "hubbards": {"Fe": 5.3, "O": 0},
                "run_type": "GGA+U",
                "potcar_spec": [
                    {
                        "titel": "PAW_PBE Fe_pv 06Sep2000",
                        "hash": "994537de5c4122b7f1b77fb604476db4",
                    },
                    {
                        "titel": "PAW_PBE O 08Apr2002",
                        "hash": "7a25bc5b9a5393f46600a4939d357982",
                    },
                ],
            },
        )
        self.assertIsNotNone(self.compat.process_entry(entry))

    def test_correction_values(self):
        # test_corrections
        self.assertAlmostEqual(
            self.compat.process_entry(self.entry1).correction, -2.733 * 2 - 0.70229 * 3
        )

        entry = ComputedEntry(
            "FeF3",
            -2,
            correction=0.0,
            parameters={
                "is_hubbard": True,
                "hubbards": {"Fe": 5.3, "F": 0},
                "run_type": "GGA+U",
                "potcar_spec": [
                    {
                        "titel": "PAW_PBE Fe_pv 06Sep2000",
                        "hash": "994537de5c4122b7f1b77fb604476db4",
                    },
                    {
                        "titel": "PAW_PBE F 08Apr2002",
                        "hash": "180141c33d032bfbfff30b3bea9d23dd",
                    },
                ],
            },
        )
        self.assertIsNotNone(self.compat.process_entry(entry))

        # Check actual correction
        self.assertAlmostEqual(self.compat.process_entry(entry).correction, -2.733)

        self.assertAlmostEqual(
            self.compat.process_entry(self.entry_sulfide).correction, -0.66346
        )

    def test_U_values(self):
        # Wrong U value
        entry = ComputedEntry(
            "Fe2O3",
            -1,
            correction=0.0,
            parameters={
                "is_hubbard": True,
                "hubbards": {"Fe": 5.2, "O": 0},
                "run_type": "GGA+U",
                "potcar_spec": [
                    {
                        "titel": "PAW_PBE Fe_pv 06Sep2000",
                        "hash": "994537de5c4122b7f1b77fb604476db4",
                    },
                    {
                        "titel": "PAW_PBE O 08Apr2002",
                        "hash": "7a25bc5b9a5393f46600a4939d357982",
                    },
                ],
            },
        )
        self.assertIsNone(self.compat.process_entry(entry))

        # GGA run of U
        entry = ComputedEntry(
            "Fe2O3",
            -1,
            correction=0.0,
            parameters={
                "is_hubbard": False,
                "hubbards": None,
                "run_type": "GGA",
                "potcar_spec": [
                    {
                        "titel": "PAW_PBE Fe_pv 06Sep2000",
                        "hash": "994537de5c4122b7f1b77fb604476db4",
                    },
                    {
                        "titel": "PAW_PBE O 08Apr2002",
                        "hash": "7a25bc5b9a5393f46600a4939d357982",
                    },
                ],
            },
        )
        self.assertIsNone(self.compat.process_entry(entry))

        # GGA+U run of non-U
        entry = ComputedEntry(
            "Al2O3",
            -1,
            correction=0.0,
            parameters={
                "is_hubbard": True,
                "hubbards": {"Al": 5.3, "O": 0},
                "run_type": "GGA+U",
                "potcar_spec": [
                    {
                        "titel": "PAW_PBE Al 06Sep2000",
                        "hash": "805c888bbd2793e462311f6a20d873d9",
                    },
                    {
                        "titel": "PAW_PBE O 08Apr2002",
                        "hash": "7a25bc5b9a5393f46600a4939d357982",
                    },
                ],
            },
        )
        self.assertIsNone(self.compat.process_entry(entry))

        # Materials project should not have a U for sulfides
        entry = ComputedEntry(
            "FeS2",
            -2,
            correction=0.0,
            parameters={
                "is_hubbard": True,
                "hubbards": {"Fe": 5.3, "S": 0},
                "run_type": "GGA+U",
                "potcar_spec": [
                    {
                        "titel": "PAW_PBE Fe_pv 06Sep2000",
                        "hash": "994537de5c4122b7f1b77fb604476db4",
                    },
                    {
                        "titel": "PAW_PBE S 08Apr2002",
                        "hash": "f7f8e4a74a6cbb8d63e41f4373b54df2",
                    },
                ],
            },
        )
        self.assertIsNone(self.compat.process_entry(entry))

    def test_wrong_psp(self):
        # Wrong psp
        entry = ComputedEntry(
            "Fe2O3",
            -1,
            correction=0.0,
            parameters={
                "is_hubbard": True,
                "hubbards": {"Fe": 5.3, "O": 0},
                "run_type": "GGA+U",
                "potcar_spec": [
                    {
                        "titel": "PAW_PBE Fe 06Sep2000",
                        "hash": "9530da8244e4dac17580869b4adab115",
                    },
                    {
                        "titel": "PAW_PBE O 08Apr2002",
                        "hash": "7a25bc5b9a5393f46600a4939d357982",
                    },
                ],
            },
        )
        self.assertIsNone(self.compat.process_entry(entry))

    def test_element_processing(self):
        entry = ComputedEntry(
            "O",
            -1,
            correction=0.0,
            parameters={
                "is_hubbard": False,
                "hubbards": {},
                "potcar_spec": [
                    {
                        "titel": "PAW_PBE O 08Apr2002",
                        "hash": "7a25bc5b9a5393f46600a4939d357982",
                    }
                ],
                "run_type": "GGA",
            },
        )
        entry = self.compat.process_entry(entry)
        #        self.assertEqual(entry.entry_id, -8)
        self.assertAlmostEqual(entry.energy, -1)
        self.assertAlmostEqual(self.ggacompat.process_entry(entry).energy, -1)

    def test_get_explanation_dict(self):
        compat = MaterialsProjectCompatibility(check_potcar_hash=False)
        entry = ComputedEntry(
            "Fe2O3",
            -1,
            correction=0.0,
            parameters={
                "is_hubbard": True,
                "hubbards": {"Fe": 5.3, "O": 0},
                "run_type": "GGA+U",
                "potcar_spec": [
                    {
                        "titel": "PAW_PBE Fe_pv 06Sep2000",
                        "hash": "994537de5c4122b7f1b77fb604476db4",
                    },
                    {
                        "titel": "PAW_PBE O 08Apr2002",
                        "hash": "7a25bc5b9a5393f46600a4939d357982",
                    },
                ],
            },
        )
        d = compat.get_explanation_dict(entry)
        self.assertEqual("MPRelaxSet Potcar Correction", d["corrections"][0]["name"])

    def test_get_corrections_dict(self):
        compat = MaterialsProjectCompatibility(check_potcar_hash=False)
        ggacompat = MaterialsProjectCompatibility("GGA", check_potcar_hash=False)

        # Correct parameters
        entry = ComputedEntry(
            "Fe2O3",
            -1,
            correction=0.0,
            parameters={
                "is_hubbard": True,
                "hubbards": {"Fe": 5.3, "O": 0},
                "run_type": "GGA+U",
                "potcar_spec": [
                    {
                        "titel": "PAW_PBE Fe_pv 06Sep2000",
                        "hash": "994537de5c4122b7f1b77fb604476db4",
                    },
                    {
                        "titel": "PAW_PBE O 08Apr2002",
                        "hash": "7a25bc5b9a5393f46600a4939d357982",
                    },
                ],
            },
        )
        c = compat.get_corrections_dict(entry)[0]
        self.assertAlmostEqual(c["MP Anion Correction"], -2.10687)
        self.assertAlmostEqual(c["MP Advanced Correction"], -5.466)

        entry.parameters["is_hubbard"] = False
        del entry.parameters["hubbards"]
        c = ggacompat.get_corrections_dict(entry)[0]
        self.assertNotIn("MP Advanced Correction", c)

    def test_process_entries(self):
        entries = self.compat.process_entries(
            [self.entry1, self.entry2, self.entry3, self.entry4]
        )
        self.assertEqual(len(entries), 2)

    def test_msonable(self):
        compat_dict = self.compat.as_dict()
        decoder = MontyDecoder()
        temp_compat = decoder.process_decoded(compat_dict)
        self.assertIsInstance(temp_compat, MaterialsProjectCompatibility)

    def test_deprecation_warning(self):
        # test that initializing compatibility causes deprecation warning
        with self.assertWarns(DeprecationWarning):
            MaterialsProjectCompatibility(check_potcar_hash=False)


class MaterialsProject2020CompatibilityTest(unittest.TestCase):
    def setUp(self):
        warnings.simplefilter("ignore")
        self.entry1 = ComputedEntry(
            "Fe2O3",
            -1,
            correction=0.0,
            parameters={
                "is_hubbard": True,
                "hubbards": {"Fe": 5.3, "O": 0},
                "run_type": "GGA+U",
                "potcar_spec": [
                    {
                        "titel": "PAW_PBE Fe_pv 06Sep2000",
                        "hash": "994537de5c4122b7f1b77fb604476db4",
                    },
                    {
                        "titel": "PAW_PBE O 08Apr2002",
                        "hash": "7a25bc5b9a5393f46600a4939d357982",
                    },
                ],
            },
        )

        self.entry_sulfide = ComputedEntry(
            "FeS",
            -1,
            correction=0.0,
            parameters={
                "is_hubbard": False,
                "run_type": "GGA",
                "potcar_spec": [
                    {
                        "titel": "PAW_PBE Fe_pv 06Sep2000",
                        "hash": "994537de5c4122b7f1b77fb604476db4",
                    },
                    {
                        "titel": "PAW_PBE S 08Apr2002",
                        "hash": "7a25bc5b9a5393f46600a4939d357982",
                    },
                ],
            },
        )

        self.entry2 = ComputedEntry(
            "Fe3O4",
            -2,
            correction=0.0,
            parameters={
                "is_hubbard": True,
                "hubbards": {"Fe": 5.3, "O": 0},
                "run_type": "GGA+U",
                "potcar_spec": [
                    {
                        "titel": "PAW_PBE Fe_pv 06Sep2000",
                        "hash": "994537de5c4122b7f1b77fb604476db4",
                    },
                    {
                        "titel": "PAW_PBE O 08Apr2002",
                        "hash": "7a25bc5b9a5393f46600a4939d357982",
                    },
                ],
            },
        )
        self.entry3 = ComputedEntry(
            "FeO",
            -2,
            correction=0.0,
            parameters={
                "is_hubbard": True,
                "hubbards": {"Fe": 4.3, "O": 0},
                "run_type": "GGA+U",
                "potcar_spec": [
                    {
                        "titel": "PAW_PBE Fe_pv 06Sep2000",
                        "hash": "994537de5c4122b7f1b77fb604476db4",
                    },
                    {
                        "titel": "PAW_PBE O 08Apr2002",
                        "hash": "7a25bc5b9a5393f46600a4939d357982",
                    },
                ],
            },
        )

        self.compat = MaterialsProject2020Compatibility(check_potcar_hash=False)
        self.ggacompat = MaterialsProject2020Compatibility(
            "GGA", check_potcar_hash=False
        )

    def tearDown(self):
        warnings.simplefilter("default")

    def test_process_entry(self):
        # Correct parameters
        self.assertIsNotNone(self.compat.process_entry(self.entry1))
        self.assertIsNone(self.ggacompat.process_entry(self.entry1))

        # Correct parameters
        entry = ComputedEntry(
            "Fe2O3",
            -1,
            correction=0.0,
            parameters={
                "is_hubbard": False,
                "hubbards": {},
                "run_type": "GGA",
                "potcar_spec": [
                    {
                        "titel": "PAW_PBE Fe_pv 06Sep2000",
                        "hash": "994537de5c4122b7f1b77fb604476db4",
                    },
                    {
                        "titel": "PAW_PBE O 08Apr2002",
                        "hash": "7a25bc5b9a5393f46600a4939d357982",
                    },
                ],
            },
        )
        self.assertIsNone(self.compat.process_entry(entry))
        self.assertIsNotNone(self.ggacompat.process_entry(entry))

        entry = ComputedEntry(
            "Fe2O3",
            -1,
            correction=0.0,
            parameters={
                "is_hubbard": True,
                "hubbards": {"Fe": 5.3, "O": 0},
                "run_type": "GGA+U",
                "potcar_spec": [
                    {
                        "titel": "PAW_PBE Fe_pv 06Sep2000",
                        "hash": "994537de5c4122b7f1b77fb604476db4",
                    },
                    {
                        "titel": "PAW_PBE O 08Apr2002",
                        "hash": "7a25bc5b9a5393f46600a4939d357982",
                    },
                ],
            },
        )
        self.assertIsNotNone(self.compat.process_entry(entry))

    def test_correction_values(self):
        # test_corrections
        self.assertAlmostEqual(
            self.compat.process_entry(self.entry1).correction, -2.181 * 2 - 0.738 * 3
        )

        entry = ComputedEntry(
            "FeF3",
            -2,
            correction=0.0,
            parameters={
                "is_hubbard": True,
                "hubbards": {"Fe": 5.3, "F": 0},
                "run_type": "GGA+U",
                "potcar_spec": [
                    {
                        "titel": "PAW_PBE Fe_pv 06Sep2000",
                        "hash": "994537de5c4122b7f1b77fb604476db4",
                    },
                    {
                        "titel": "PAW_PBE F 08Apr2002",
                        "hash": "180141c33d032bfbfff30b3bea9d23dd",
                    },
                ],
            },
        )
        self.assertIsNotNone(self.compat.process_entry(entry))

        # Check actual correction
        self.assertAlmostEqual(
            self.compat.process_entry(entry).correction, -0.481 * 3 + -2.181
        )

        self.assertAlmostEqual(
            self.compat.process_entry(self.entry_sulfide).correction, -0.637
        )

    def test_oxdiation_by_electronegativity(self):
        # make sure anion corrections are only applied when the element has
        # a negative oxidation state (e.g., correct CaSi but not SiO2 for Si)
        # as determined by electronegativity (i.e., the data.oxidation_states key is absent)

        entry1 = ComputedEntry.from_dict(
            {
                "@module": "pymatgen.entries.computed_entries",
                "@class": "ComputedEntry",
                "energy": -17.01015622,
                "composition": defaultdict(float, {"Si": 2.0, "Ca": 2.0}),
                "energy_adjustments": [],
                "parameters": {
                    "run_type": "GGA",
                    "is_hubbard": False,
                    "pseudo_potential": {
                        "functional": "PBE",
                        "labels": ["Ca_sv", "Si"],
                        "pot_type": "paw",
                    },
                    "hubbards": {},
                    "potcar_symbols": ["PBE Ca_sv", "PBE Si"],
                    "oxide_type": "None",
                },
                "data": {"oxide_type": "None"},
                "entry_id": "mp-1563",
                "correction": 0.0,
            }
        )

        entry2 = ComputedEntry.from_dict(
            {
                "@module": "pymatgen.entries.computed_entries",
                "@class": "ComputedEntry",
                "energy": -47.49120119,
                "composition": defaultdict(float, {"Si": 2.0, "O": 4.0}),
                "energy_adjustments": [],
                "parameters": {
                    "run_type": "GGA",
                    "is_hubbard": False,
                    "pseudo_potential": {
                        "functional": "PBE",
                        "labels": ["Si", "O"],
                        "pot_type": "paw",
                    },
                    "hubbards": {},
                    "potcar_symbols": ["PBE Si", "PBE O"],
                    "oxide_type": "oxide",
                },
                "data": {"oxide_type": "oxide"},
                "entry_id": "mp-546794",
                "correction": 0.0,
            }
        )

        # CaSi; only correction should be Si
        self.assertAlmostEqual(self.compat.process_entry(entry1).correction, -0.406 * 2)

        # SiO2; only corrections should be oxide
        self.assertAlmostEqual(self.compat.process_entry(entry2).correction, -0.738 * 4)

    def test_oxdiation(self):
        # make sure anion corrections are only applied when the element has
        # a negative oxidation state (e.g., correct CaSi but not SiO2 for Si)
        # as determined by the data.oxidation_states key

        entry1 = ComputedEntry.from_dict(
            {
                "@module": "pymatgen.entries.computed_entries",
                "@class": "ComputedEntry",
                "energy": -17.01015622,
                "composition": defaultdict(float, {"Si": 2.0, "Ca": 2.0}),
                "energy_adjustments": [],
                "parameters": {
                    "run_type": "GGA",
                    "is_hubbard": False,
                    "pseudo_potential": {
                        "functional": "PBE",
                        "labels": ["Ca_sv", "Si"],
                        "pot_type": "paw",
                    },
                    "hubbards": {},
                    "potcar_symbols": ["PBE Ca_sv", "PBE Si"],
                    "oxide_type": "None",
                },
                "data": {"oxide_type": "None",
                         "oxidation_states": {'Ca': 2.0, 'Si': -2.0}
                         },
                "entry_id": "mp-1563",
                "correction": 0.0,
            }
        )

        entry2 = ComputedEntry.from_dict(
            {
                "@module": "pymatgen.entries.computed_entries",
                "@class": "ComputedEntry",
                "energy": -47.49120119,
                "composition": defaultdict(float, {"Si": 2.0, "O": 4.0}),
                "energy_adjustments": [],
                "parameters": {
                    "run_type": "GGA",
                    "is_hubbard": False,
                    "pseudo_potential": {
                        "functional": "PBE",
                        "labels": ["Si", "O"],
                        "pot_type": "paw",
                    },
                    "hubbards": {},
                    "potcar_symbols": ["PBE Si", "PBE O"],
                    "oxide_type": "oxide",
                },
                "data": {"oxide_type": "oxide",
                         "oxidation_states": {'Si': 4.0, 'O': -2.0}
                         },
                "entry_id": "mp-546794",
                "correction": 0.0,
            }
        )

        # CaSi; only correction should be Si
        self.assertAlmostEqual(self.compat.process_entry(entry1).correction, -0.406 * 2)

        # SiO2; only corrections should be oxide
        self.assertAlmostEqual(self.compat.process_entry(entry2).correction, -0.738 * 4)

    def test_U_values(self):
        # Wrong U value
        entry = ComputedEntry(
            "Fe2O3",
            -1,
            correction=0.0,
            parameters={
                "is_hubbard": True,
                "hubbards": {"Fe": 5.2, "O": 0},
                "run_type": "GGA+U",
                "potcar_spec": [
                    {
                        "titel": "PAW_PBE Fe_pv 06Sep2000",
                        "hash": "994537de5c4122b7f1b77fb604476db4",
                    },
                    {
                        "titel": "PAW_PBE O 08Apr2002",
                        "hash": "7a25bc5b9a5393f46600a4939d357982",
                    },
                ],
            },
        )
        self.assertIsNone(self.compat.process_entry(entry))

        # GGA run of U
        entry = ComputedEntry(
            "Fe2O3",
            -1,
            correction=0.0,
            parameters={
                "is_hubbard": False,
                "hubbards": None,
                "run_type": "GGA",
                "potcar_spec": [
                    {
                        "titel": "PAW_PBE Fe_pv 06Sep2000",
                        "hash": "994537de5c4122b7f1b77fb604476db4",
                    },
                    {
                        "titel": "PAW_PBE O 08Apr2002",
                        "hash": "7a25bc5b9a5393f46600a4939d357982",
                    },
                ],
            },
        )
        self.assertIsNone(self.compat.process_entry(entry))

        # GGA+U run of non-U
        entry = ComputedEntry(
            "Al2O3",
            -1,
            correction=0.0,
            parameters={
                "is_hubbard": True,
                "hubbards": {"Al": 5.3, "O": 0},
                "run_type": "GGA+U",
                "potcar_spec": [
                    {
                        "titel": "PAW_PBE Al 06Sep2000",
                        "hash": "805c888bbd2793e462311f6a20d873d9",
                    },
                    {
                        "titel": "PAW_PBE O 08Apr2002",
                        "hash": "7a25bc5b9a5393f46600a4939d357982",
                    },
                ],
            },
        )
        self.assertIsNone(self.compat.process_entry(entry))

        # Materials project should not have a U for sulfides
        entry = ComputedEntry(
            "FeS2",
            -2,
            correction=0.0,
            parameters={
                "is_hubbard": True,
                "hubbards": {"Fe": 5.3, "S": 0},
                "run_type": "GGA+U",
                "potcar_spec": [
                    {
                        "titel": "PAW_PBE Fe_pv 06Sep2000",
                        "hash": "994537de5c4122b7f1b77fb604476db4",
                    },
                    {
                        "titel": "PAW_PBE S 08Apr2002",
                        "hash": "f7f8e4a74a6cbb8d63e41f4373b54df2",
                    },
                ],
            },
        )
        self.assertIsNone(self.compat.process_entry(entry))

    def test_wrong_psp(self):
        # Wrong psp
        entry = ComputedEntry(
            "Fe2O3",
            -1,
            correction=0.0,
            parameters={
                "is_hubbard": True,
                "hubbards": {"Fe": 5.3, "O": 0},
                "run_type": "GGA+U",
                "potcar_spec": [
                    {
                        "titel": "PAW_PBE Fe 06Sep2000",
                        "hash": "9530da8244e4dac17580869b4adab115",
                    },
                    {
                        "titel": "PAW_PBE O 08Apr2002",
                        "hash": "7a25bc5b9a5393f46600a4939d357982",
                    },
                ],
            },
        )
        self.assertIsNone(self.compat.process_entry(entry))

    def test_element_processing(self):
        entry = ComputedEntry(
            "O",
            -1,
            correction=0.0,
            parameters={
                "is_hubbard": False,
                "hubbards": {},
                "potcar_spec": [
                    {
                        "titel": "PAW_PBE O 08Apr2002",
                        "hash": "7a25bc5b9a5393f46600a4939d357982",
                    }
                ],
                "run_type": "GGA",
            },
        )
        entry = self.compat.process_entry(entry)
        self.assertAlmostEqual(entry.energy, -1)
        self.assertAlmostEqual(self.ggacompat.process_entry(entry).energy, -1)

    def test_get_explanation_dict(self):
        compat = MaterialsProjectCompatibility(check_potcar_hash=False)
        entry = ComputedEntry(
            "Fe2O3",
            -1,
            correction=0.0,
            parameters={
                "is_hubbard": True,
                "hubbards": {"Fe": 5.3, "O": 0},
                "run_type": "GGA+U",
                "potcar_spec": [
                    {
                        "titel": "PAW_PBE Fe_pv 06Sep2000",
                        "hash": "994537de5c4122b7f1b77fb604476db4",
                    },
                    {
                        "titel": "PAW_PBE O 08Apr2002",
                        "hash": "7a25bc5b9a5393f46600a4939d357982",
                    },
                ],
            },
        )
        d = compat.get_explanation_dict(entry)
        self.assertEqual("MPRelaxSet Potcar Correction", d["corrections"][0]["name"])

    def test_get_corrections_dict(self):
        compat = MaterialsProject2020Compatibility(check_potcar_hash=False)
        ggacompat = MaterialsProject2020Compatibility("GGA", check_potcar_hash=False)

        # Correct parameters
        entry = ComputedEntry(
            "Fe2O3",
            -1,
            correction=0.0,
            parameters={
                "is_hubbard": True,
                "hubbards": {"Fe": 5.3, "O": 0},
                "run_type": "GGA+U",
                "potcar_spec": [
                    {
                        "titel": "PAW_PBE Fe_pv 06Sep2000",
                        "hash": "994537de5c4122b7f1b77fb604476db4",
                    },
                    {
                        "titel": "PAW_PBE O 08Apr2002",
                        "hash": "7a25bc5b9a5393f46600a4939d357982",
                    },
                ],
            },
        )
        c, e = compat.get_corrections_dict(entry)
        self.assertAlmostEqual(c["MP2020 Composition Correction"], -0.738 * 3)
        self.assertAlmostEqual(c["MP2020 Advanced Correction"], -2.181 * 2)
        self.assertAlmostEqual(e["MP2020 Composition Correction"], 0.0017 * 3)
        self.assertAlmostEqual(e["MP2020 Advanced Correction"], 0.009 * 2)

        entry.parameters["is_hubbard"] = False
        del entry.parameters["hubbards"]
        c, e = ggacompat.get_corrections_dict(entry)
        self.assertNotIn("test Advanced Correction", c)

    def test_process_entries(self):
        entries = self.compat.process_entries([self.entry1, self.entry2, self.entry3])
        self.assertEqual(len(entries), 2)

    def test_msonable(self):
        compat_dict = self.compat.as_dict()
        decoder = MontyDecoder()
        temp_compat = decoder.process_decoded(compat_dict)
        self.assertIsInstance(temp_compat, MaterialsProject2020Compatibility)


class MITCompatibilityTest(unittest.TestCase):
    def tearDown(self):
        warnings.simplefilter("default")

    def setUp(self):
        warnings.simplefilter("ignore")
        self.compat = MITCompatibility(check_potcar_hash=True)
        self.ggacompat = MITCompatibility("GGA", check_potcar_hash=True)
        self.entry_O = ComputedEntry(
            "Fe2O3",
            -1,
            correction=0.0,
            parameters={
                "is_hubbard": True,
                "hubbards": {"Fe": 4.0, "O": 0},
                "run_type": "GGA+U",
                "potcar_spec": [
                    {
                        "titel": "PAW_PBE Fe 06Sep2000",
                        "hash": "9530da8244e4dac17580869b4adab115",
                    },
                    {
                        "titel": "PAW_PBE O 08Apr2002",
                        "hash": "7a25bc5b9a5393f46600a4939d357982",
                    },
                ],
            },
        )

        self.entry_F = ComputedEntry(
            "FeF3",
            -2,
            correction=0.0,
            parameters={
                "is_hubbard": True,
                "hubbards": {"Fe": 4.0, "F": 0},
                "run_type": "GGA+U",
                "potcar_spec": [
                    {
                        "titel": "PAW_PBE Fe 06Sep2000",
                        "hash": "9530da8244e4dac17580869b4adab115",
                    },
                    {
                        "titel": "PAW_PBE F 08Apr2002",
                        "hash": "180141c33d032bfbfff30b3bea9d23dd",
                    },
                ],
            },
        )
        self.entry_S = ComputedEntry(
            "FeS2",
            -2,
            correction=0.0,
            parameters={
                "is_hubbard": True,
                "hubbards": {"Fe": 1.9, "S": 0},
                "run_type": "GGA+U",
                "potcar_spec": [
                    {
                        "titel": "PAW_PBE Fe 06Sep2000",
                        "hash": "9530da8244e4dac17580869b4adab115",
                    },
                    {
                        "titel": "PAW_PBE S 08Apr2002",
                        "hash": "d368db6899d8839859bbee4811a42a88",
                    },
                ],
            },
        )

    def test_process_entry(self):
        # Correct parameters
        self.assertIsNotNone(self.compat.process_entry(self.entry_O))
        self.assertIsNotNone(self.compat.process_entry(self.entry_F))

    def test_correction_value(self):
        # Check actual correction
        self.assertAlmostEqual(
            self.compat.process_entry(self.entry_O).correction, -1.723 * 2 - 0.66975 * 3
        )
        self.assertAlmostEqual(
            self.compat.process_entry(self.entry_F).correction, -1.723
        )
        self.assertAlmostEqual(
            self.compat.process_entry(self.entry_S).correction, -1.113
        )

    def test_U_value(self):
        # MIT should have a U value for Fe containing sulfides
        self.assertIsNotNone(self.compat.process_entry(self.entry_S))

        # MIT should not have a U value for Ni containing sulfides
        entry = ComputedEntry(
            "NiS2",
            -2,
            correction=0.0,
            parameters={
                "is_hubbard": True,
                "hubbards": {"Ni": 1.9, "S": 0},
                "run_type": "GGA+U",
                "potcar_spec": [
                    {
                        "titel": "PAW_PBE Ni 06Sep2000",
                        "hash": "653f5772e68b2c7fd87ffd1086c0d710",
                    },
                    {
                        "titel": "PAW_PBE S 08Apr2002",
                        "hash": "d368db6899d8839859bbee4811a42a88",
                    },
                ],
            },
        )

        self.assertIsNone(self.compat.process_entry(entry))

        entry = ComputedEntry(
            "NiS2",
            -2,
            correction=0.0,
            parameters={
                "is_hubbard": True,
                "hubbards": None,
                "run_type": "GGA",
                "potcar_spec": [
                    {
                        "titel": "PAW_PBE Ni 06Sep2000",
                        "hash": "653f5772e68b2c7fd87ffd1086c0d710",
                    },
                    {
                        "titel": "PAW_PBE S 08Apr2002",
                        "hash": "d368db6899d8839859bbee4811a42a88",
                    },
                ],
            },
        )

        self.assertIsNotNone(self.ggacompat.process_entry(entry))

    def test_wrong_U_value(self):
        # Wrong U value
        entry = ComputedEntry(
            "Fe2O3",
            -1,
            correction=0.0,
            parameters={
                "is_hubbard": True,
                "hubbards": {"Fe": 5.2, "O": 0},
                "run_type": "GGA+U",
                "potcar_spec": [
                    {
                        "titel": "PAW_PBE Fe 06Sep2000",
                        "hash": "9530da8244e4dac17580869b4adab115",
                    },
                    {
                        "titel": "PAW_PBE O 08Apr2002",
                        "hash": "7a25bc5b9a5393f46600a4939d357982",
                    },
                ],
            },
        )

        self.assertIsNone(self.compat.process_entry(entry))

        # GGA run
        entry = ComputedEntry(
            "Fe2O3",
            -1,
            correction=0.0,
            parameters={
                "is_hubbard": False,
                "hubbards": None,
                "run_type": "GGA",
                "potcar_spec": [
                    {
                        "titel": "PAW_PBE Fe 06Sep2000",
                        "hash": "9530da8244e4dac17580869b4adab115",
                    },
                    {
                        "titel": "PAW_PBE O 08Apr2002",
                        "hash": "7a25bc5b9a5393f46600a4939d357982",
                    },
                ],
            },
        )
        self.assertIsNone(self.compat.process_entry(entry))
        self.assertIsNotNone(self.ggacompat.process_entry(entry))

    def test_wrong_psp(self):
        # Wrong psp
        entry = ComputedEntry(
            "Fe2O3",
            -1,
            correction=0.0,
            parameters={
                "is_hubbard": True,
                "hubbards": {"Fe": 4.0, "O": 0},
                "run_type": "GGA+U",
                "potcar_spec": [
                    {
                        "titel": "PAW_PBE Fe_pv 06Sep2000",
                        "hash": "994537de5c4122b7f1b77fb604476db4",
                    },
                    {
                        "titel": "PAW_PBE O 08Apr2002",
                        "hash": "7a25bc5b9a5393f46600a4939d357982",
                    },
                ],
            },
        )
        self.assertIsNone(self.compat.process_entry(entry))

    def test_element_processing(self):
        # Testing processing of elements.
        entry = ComputedEntry(
            "O",
            -1,
            correction=0.0,
            parameters={
                "is_hubbard": False,
                "hubbards": {},
                "potcar_spec": [
                    {
                        "titel": "PAW_PBE O 08Apr2002",
                        "hash": "7a25bc5b9a5393f46600a4939d357982",
                    }
                ],
                "run_type": "GGA",
            },
        )
        entry = self.compat.process_entry(entry)
        self.assertAlmostEqual(entry.energy, -1)

    def test_same_potcar_symbol(self):
        # Same symbol different hash thus a different potcar
        # Correct Hash Correct Symbol
        entry = ComputedEntry(
            "Fe2O3",
            -1,
            correction=0.0,
            parameters={
                "is_hubbard": True,
                "hubbards": {"Fe": 4.0, "O": 0},
                "run_type": "GGA+U",
                "potcar_spec": [
                    {
                        "titel": "PAW_PBE Fe 06Sep2000",
                        "hash": "9530da8244e4dac17580869b4adab115",
                    },
                    {
                        "titel": "PAW_PBE O 08Apr2002",
                        "hash": "7a25bc5b9a5393f46600a4939d357982",
                    },
                ],
            },
        )
        # Incorrect Hash Correct Symbol
        entry2 = ComputedEntry(
            "Fe2O3",
            -1,
            correction=0.0,
            parameters={
                "is_hubbard": True,
                "hubbards": {"Fe": 4.0, "O": 0},
                "run_type": "GGA+U",
                "potcar_spec": [
                    {"titel": "PAW_PBE Fe 06Sep2000", "hash": "DifferentHash"},
                    {
                        "titel": "PAW_PBE O 08Apr2002",
                        "hash": "7a25bc5b9a5393f46600a4939d357982",
                    },
                ],
            },
        )

        compat = MITCompatibility()
        self.assertEqual(len(compat.process_entries([entry, entry2])), 2)
        self.assertEqual(len(self.compat.process_entries([entry, entry2])), 1)

    def test_revert_to_symbols(self):
        # Test that you can revert to potcar_symbols if potcar_spec is not present
        compat = MITCompatibility()
        entry = ComputedEntry(
            "Fe2O3",
            -1,
            correction=0.0,
            parameters={
                "is_hubbard": True,
                "hubbards": {"Fe": 4.0, "O": 0},
                "run_type": "GGA+U",
                "potcar_symbols": ["PAW_PBE Fe 06Sep2000", "PAW_PBE O 08Apr2002"],
            },
        )

        self.assertIsNotNone(compat.process_entry(entry))
        # raise if check_potcar_hash is set
        self.assertRaises(ValueError, self.compat.process_entry, entry)

    def test_potcar_doenst_match_structure(self):
        compat = MITCompatibility()
        entry = ComputedEntry(
            "Li2O3",
            -1,
            correction=0.0,
            parameters={
                "is_hubbard": True,
                "hubbards": {"Fe": 4.0, "O": 0},
                "run_type": "GGA+U",
                "potcar_symbols": ["PAW_PBE Fe_pv 06Sep2000", "PAW_PBE O 08Apr2002"],
            },
        )

        self.assertIsNone(compat.process_entry(entry))

    def test_potcar_spec_is_none(self):
        compat = MITCompatibility(check_potcar_hash=True)
        entry = ComputedEntry(
            "Li2O3",
            -1,
            correction=0.0,
            parameters={
                "is_hubbard": True,
                "hubbards": {"Fe": 4.0, "O": 0},
                "run_type": "GGA+U",
                "potcar_spec": [None, None],
            },
        )

        self.assertIsNone(compat.process_entry(entry))

    def test_get_explanation_dict(self):
        compat = MITCompatibility(check_potcar_hash=False)
        entry = ComputedEntry(
            "Fe2O3",
            -1,
            correction=0.0,
            parameters={
                "is_hubbard": True,
                "hubbards": {"Fe": 4.0, "O": 0},
                "run_type": "GGA+U",
                "potcar_spec": [
                    {
                        "titel": "PAW_PBE Fe 06Sep2000",
                        "hash": "994537de5c4122b7f1b77fb604476db4",
                    },
                    {
                        "titel": "PAW_PBE O 08Apr2002",
                        "hash": "7a25bc5b9a5393f46600a4939d357982",
                    },
                ],
            },
        )
        d = compat.get_explanation_dict(entry)
        self.assertEqual("MITRelaxSet Potcar Correction", d["corrections"][0]["name"])

    def test_msonable(self):
        compat_dict = self.compat.as_dict()
        decoder = MontyDecoder()
        temp_compat = decoder.process_decoded(compat_dict)
        self.assertIsInstance(temp_compat, MITCompatibility)


class OxideTypeCorrectionTest(unittest.TestCase):
    def setUp(self):
        self.compat = MITCompatibility(check_potcar_hash=True)

    def test_no_struct_compat(self):
        lio2_entry_nostruct = ComputedEntry(
            Composition("Li2O4"),
            -3,
            data={"oxide_type": "superoxide"},
            parameters={
                "is_hubbard": False,
                "hubbards": None,
                "run_type": "GGA",
                "potcar_spec": [
                    {
                        "titel": "PAW_PBE Li 17Jan2003",
                        "hash": "65e83282d1707ec078c1012afbd05be8",
                    },
                    {
                        "titel": "PAW_PBE O 08Apr2002",
                        "hash": "7a25bc5b9a5393f46600a4939d357982",
                    },
                ],
            },
        )

        lio2_entry_corrected = self.compat.process_entry(lio2_entry_nostruct)
        self.assertAlmostEqual(lio2_entry_corrected.energy, -3 - 0.13893 * 4, 4)

    def test_process_entry_superoxide(self):
        el_li = Element("Li")
        el_o = Element("O")
        latt = Lattice(
            [[3.985034, 0.0, 0.0], [0.0, 4.881506, 0.0], [0.0, 0.0, 2.959824]]
        )
        elts = [el_li, el_li, el_o, el_o, el_o, el_o]
        coords = list()
        coords.append([0.500000, 0.500000, 0.500000])
        coords.append([0.0, 0.0, 0.0])
        coords.append([0.632568, 0.085090, 0.500000])
        coords.append([0.367432, 0.914910, 0.500000])
        coords.append([0.132568, 0.414910, 0.000000])
        coords.append([0.867432, 0.585090, 0.000000])
        struct = Structure(latt, elts, coords)
        lio2_entry = ComputedStructureEntry(
            struct,
            -3,
            parameters={
                "is_hubbard": False,
                "hubbards": None,
                "run_type": "GGA",
                "potcar_spec": [
                    {
                        "titel": "PAW_PBE Li 17Jan2003",
                        "hash": "65e83282d1707ec078c1012afbd05be8",
                    },
                    {
                        "titel": "PAW_PBE O 08Apr2002",
                        "hash": "7a25bc5b9a5393f46600a4939d357982",
                    },
                ],
            },
        )

        lio2_entry_corrected = self.compat.process_entry(lio2_entry)
        self.assertAlmostEqual(lio2_entry_corrected.energy, -3 - 0.13893 * 4, 4)

    def test_process_entry_peroxide(self):
        latt = Lattice.from_parameters(
            3.159597, 3.159572, 7.685205, 89.999884, 89.999674, 60.000510
        )
        el_li = Element("Li")
        el_o = Element("O")
        elts = [el_li, el_li, el_li, el_li, el_o, el_o, el_o, el_o]
        coords = [
            [0.666656, 0.666705, 0.750001],
            [0.333342, 0.333378, 0.250001],
            [0.000001, 0.000041, 0.500001],
            [0.000001, 0.000021, 0.000001],
            [0.333347, 0.333332, 0.649191],
            [0.333322, 0.333353, 0.850803],
            [0.666666, 0.666686, 0.350813],
            [0.666665, 0.666684, 0.149189],
        ]
        struct = Structure(latt, elts, coords)
        li2o2_entry = ComputedStructureEntry(
            struct,
            -3,
            parameters={
                "is_hubbard": False,
                "hubbards": None,
                "run_type": "GGA",
                "potcar_spec": [
                    {
                        "titel": "PAW_PBE Li 17Jan2003",
                        "hash": "65e83282d1707ec078c1012afbd05be8",
                    },
                    {
                        "titel": "PAW_PBE O 08Apr2002",
                        "hash": "7a25bc5b9a5393f46600a4939d357982",
                    },
                ],
            },
        )

        li2o2_entry_corrected = self.compat.process_entry(li2o2_entry)
        self.assertAlmostEqual(li2o2_entry_corrected.energy, -3 - 0.44317 * 4, 4)

    def test_process_entry_ozonide(self):
        el_li = Element("Li")
        el_o = Element("O")
        elts = [el_li, el_o, el_o, el_o]
        latt = Lattice.from_parameters(
            3.999911, 3.999911, 3.999911, 133.847504, 102.228244, 95.477342
        )
        coords = [
            [0.513004, 0.513004, 1.000000],
            [0.017616, 0.017616, 0.000000],
            [0.649993, 0.874790, 0.775203],
            [0.099587, 0.874790, 0.224797],
        ]
        struct = Structure(latt, elts, coords)
        lio3_entry = ComputedStructureEntry(
            struct,
            -3,
            parameters={
                "is_hubbard": False,
                "hubbards": None,
                "run_type": "GGA",
                "potcar_spec": [
                    {
                        "titel": "PAW_PBE Li 17Jan2003",
                        "hash": "65e83282d1707ec078c1012afbd05be8",
                    },
                    {
                        "titel": "PAW_PBE O 08Apr2002",
                        "hash": "7a25bc5b9a5393f46600a4939d357982",
                    },
                ],
            },
        )

        lio3_entry_corrected = self.compat.process_entry(lio3_entry)
        self.assertAlmostEqual(lio3_entry_corrected.energy, -3.0)

    def test_process_entry_oxide(self):
        el_li = Element("Li")
        el_o = Element("O")
        elts = [el_li, el_li, el_o]
        latt = Lattice.from_parameters(3.278, 3.278, 3.278, 60, 60, 60)
        coords = [[0.25, 0.25, 0.25], [0.75, 0.75, 0.75], [0.0, 0.0, 0.0]]
        struct = Structure(latt, elts, coords)
        li2o_entry = ComputedStructureEntry(
            struct,
            -3,
            parameters={
                "is_hubbard": False,
                "hubbards": None,
                "run_type": "GGA",
                "potcar_spec": [
                    {
                        "titel": "PAW_PBE Li 17Jan2003",
                        "hash": "65e83282d1707ec078c1012afbd05be8",
                    },
                    {
                        "titel": "PAW_PBE O 08Apr2002",
                        "hash": "7a25bc5b9a5393f46600a4939d357982",
                    },
                ],
            },
        )

        li2o_entry_corrected = self.compat.process_entry(li2o_entry)
        self.assertAlmostEqual(li2o_entry_corrected.energy, -3.0 - 0.66975, 4)


class SulfideTypeCorrection2020Test(unittest.TestCase):
    def setUp(self):
        self.compat = MaterialsProject2020Compatibility(check_potcar_hash=False)

    def test_struct_no_struct(self):
        # Processing an Entry should produce the same correction whether or not
        # that entry has a Structure attached to it.

        # Na2S2, entry mp-2400, with and without structure
        from collections import defaultdict

        entry_struct_as_dict = {
            "@module": "pymatgen.entries.computed_entries",
            "@class": "ComputedStructureEntry",
            "energy": -28.42580746,
            "composition": defaultdict(float, {"Na": 4.0, "S": 4.0}),
            "correction": 0,
            "parameters": {
                "run_type": "GGA",
                "is_hubbard": False,
                "pseudo_potential": {
                    "functional": "PBE",
                    "labels": ["Na_pv", "S"],
                    "pot_type": "paw",
                },
                "hubbards": {},
                "potcar_symbols": ["PBE Na_pv", "PBE S"],
                "oxide_type": "None",
            },
            "data": {"oxide_type": "None"},
            "entry_id": "mp-2400",
            "structure": {
                "@module": "pymatgen.core.structure",
                "@class": "Structure",
                "charge": None,
                "lattice": {
                    "matrix": [
                        [4.5143094, 0.0, 0.0],
                        [-2.2571547, 3.90950662, 0.0],
                        [0.0, 0.0, 10.28414905],
                    ],
                    "a": 4.5143094,
                    "b": 4.514309399183436,
                    "c": 10.28414905,
                    "alpha": 90.0,
                    "beta": 90.0,
                    "gamma": 120.00000000598358,
                    "volume": 181.50209256783256,
                },
                "sites": [
                    {
                        "species": [{"element": "Na", "occu": 1}],
                        "abc": [0.0, 0.0, 0.0],
                        "xyz": [0.0, 0.0, 0.0],
                        "label": "Na",
                        "properties": {"magmom": 0.0},
                    },
                    {
                        "species": [{"element": "Na", "occu": 1}],
                        "abc": [0.0, 0.0, 0.5],
                        "xyz": [0.0, 0.0, 5.142074525],
                        "label": "Na",
                        "properties": {"magmom": 0.0},
                    },
                    {
                        "species": [{"element": "Na", "occu": 1}],
                        "abc": [0.33333333, 0.66666667, 0.25],
                        "xyz": [
                            -2.2571547075855847e-08,
                            2.6063377596983557,
                            2.5710372625,
                        ],
                        "label": "Na",
                        "properties": {"magmom": 0.0},
                    },
                    {
                        "species": [{"element": "Na", "occu": 1}],
                        "abc": [0.66666667, 0.33333333, 0.75],
                        "xyz": [2.2571547225715474, 1.3031688603016447, 7.7131117875],
                        "label": "Na",
                        "properties": {"magmom": 0.0},
                    },
                    {
                        "species": [{"element": "S", "occu": 1}],
                        "abc": [0.33333333, 0.66666667, 0.644551],
                        "xyz": [
                            -2.2571547075855847e-08,
                            2.6063377596983557,
                            6.62865855432655,
                        ],
                        "label": "S",
                        "properties": {"magmom": 0.0},
                    },
                    {
                        "species": [{"element": "S", "occu": 1}],
                        "abc": [0.66666667, 0.33333333, 0.144551],
                        "xyz": [
                            2.2571547225715474,
                            1.3031688603016447,
                            1.4865840293265502,
                        ],
                        "label": "S",
                        "properties": {"magmom": 0.0},
                    },
                    {
                        "species": [{"element": "S", "occu": 1}],
                        "abc": [0.66666667, 0.33333333, 0.355449],
                        "xyz": [
                            2.2571547225715474,
                            1.3031688603016447,
                            3.65549049567345,
                        ],
                        "label": "S",
                        "properties": {"magmom": 0.0},
                    },
                    {
                        "species": [{"element": "S", "occu": 1}],
                        "abc": [0.33333333, 0.66666667, 0.855449],
                        "xyz": [
                            -2.2571547075855847e-08,
                            2.6063377596983557,
                            8.79756502067345,
                        ],
                        "label": "S",
                        "properties": {"magmom": 0.0},
                    },
                ],
            },
        }

        entry_no_struct_as_dict = {
            "@module": "pymatgen.entries.computed_entries",
            "@class": "ComputedEntry",
            "energy": -28.42580746,
            "composition": defaultdict(float, {"Na": 4.0, "S": 4.0}),
            "correction": 0,
            "parameters": {
                "run_type": "GGA",
                "is_hubbard": False,
                "pseudo_potential": {
                    "functional": "PBE",
                    "labels": ["Na_pv", "S"],
                    "pot_type": "paw",
                },
                "hubbards": {},
                "potcar_symbols": ["PBE Na_pv", "PBE S"],
                "oxide_type": "None",
            },
            "data": {"oxide_type": "None"},
            "entry_id": "mp-2400",
        }

        na2s2_entry_struct = ComputedStructureEntry.from_dict(entry_struct_as_dict)
        na2s2_entry_nostruct = ComputedEntry.from_dict(entry_no_struct_as_dict)

        struct_corrected = self.compat.process_entry(na2s2_entry_struct)
        nostruct_corrected = self.compat.process_entry(na2s2_entry_nostruct)

        self.assertAlmostEqual(
            struct_corrected.correction, nostruct_corrected.correction, 4
        )


class OxideTypeCorrectionNoPeroxideCorrTest(unittest.TestCase):
    def setUp(self):
        self.compat = MITCompatibility(correct_peroxide=False)

    def test_oxide_energy_corr(self):
        el_li = Element("Li")
        el_o = Element("O")
        elts = [el_li, el_li, el_o]
        latt = Lattice.from_parameters(3.278, 3.278, 3.278, 60, 60, 60)
        coords = [[0.25, 0.25, 0.25], [0.75, 0.75, 0.75], [0.0, 0.0, 0.0]]
        struct = Structure(latt, elts, coords)
        li2o_entry = ComputedStructureEntry(
            struct,
            -3,
            parameters={
                "is_hubbard": False,
                "hubbards": None,
                "run_type": "GGA",
                "potcar_spec": [
                    {
                        "titel": "PAW_PBE Li 17Jan2003",
                        "hash": "65e83282d1707ec078c1012afbd05be8",
                    },
                    {
                        "titel": "PAW_PBE O 08Apr2002",
                        "hash": "7a25bc5b9a5393f46600a4939d357982",
                    },
                ],
            },
        )

        li2o_entry_corrected = self.compat.process_entry(li2o_entry)
        self.assertAlmostEqual(li2o_entry_corrected.energy, -3.0 - 0.66975, 4)

    def test_peroxide_energy_corr(self):
        latt = Lattice.from_parameters(
            3.159597, 3.159572, 7.685205, 89.999884, 89.999674, 60.000510
        )
        el_li = Element("Li")
        el_o = Element("O")
        elts = [el_li, el_li, el_li, el_li, el_o, el_o, el_o, el_o]
        coords = [
            [0.666656, 0.666705, 0.750001],
            [0.333342, 0.333378, 0.250001],
            [0.000001, 0.000041, 0.500001],
            [0.000001, 0.000021, 0.000001],
            [0.333347, 0.333332, 0.649191],
            [0.333322, 0.333353, 0.850803],
            [0.666666, 0.666686, 0.350813],
            [0.666665, 0.666684, 0.149189],
        ]
        struct = Structure(latt, elts, coords)
        li2o2_entry = ComputedStructureEntry(
            struct,
            -3,
            parameters={
                "is_hubbard": False,
                "hubbards": None,
                "run_type": "GGA",
                "potcar_spec": [
                    {
                        "titel": "PAW_PBE Li 17Jan2003",
                        "hash": "65e83282d1707ec078c1012afbd05be8",
                    },
                    {
                        "titel": "PAW_PBE O 08Apr2002",
                        "hash": "7a25bc5b9a5393f46600a4939d357982",
                    },
                ],
            },
        )

        li2o2_entry_corrected = self.compat.process_entry(li2o2_entry)
        self.assertRaises(
            AssertionError,
            self.assertAlmostEqual,
            *(li2o2_entry_corrected.energy, -3 - 0.44317 * 4, 4)
        )
        self.assertAlmostEqual(li2o2_entry_corrected.energy, -3 - 0.66975 * 4, 4)

    def test_ozonide(self):
        el_li = Element("Li")
        el_o = Element("O")
        elts = [el_li, el_o, el_o, el_o]
        latt = Lattice.from_parameters(
            3.999911, 3.999911, 3.999911, 133.847504, 102.228244, 95.477342
        )
        coords = [
            [0.513004, 0.513004, 1.000000],
            [0.017616, 0.017616, 0.000000],
            [0.649993, 0.874790, 0.775203],
            [0.099587, 0.874790, 0.224797],
        ]
        struct = Structure(latt, elts, coords)
        lio3_entry = ComputedStructureEntry(
            struct,
            -3,
            parameters={
                "is_hubbard": False,
                "hubbards": None,
                "run_type": "GGA",
                "potcar_spec": [
                    {
                        "titel": "PAW_PBE Li 17Jan2003",
                        "hash": "65e83282d1707ec078c1012afbd05be8",
                    },
                    {
                        "titel": "PAW_PBE O 08Apr2002",
                        "hash": "7a25bc5b9a5393f46600a4939d357982",
                    },
                ],
            },
        )

        lio3_entry_corrected = self.compat.process_entry(lio3_entry)
        self.assertAlmostEqual(lio3_entry_corrected.energy, -3.0 - 3 * 0.66975)


class TestMaterialsProjectAqueousCompatibility:
    """
    Test MaterialsProjectAqueousCompatibility

    -x- formation energy of H2O should always be -2.458 eV/H2O
    -x- H2 energy should always be the same value
    -x- H2O energy should always be the same value
    -x- Should get warnings if you init without all energy args
    -x- Should get CompatibilityError if you get_entry without all energy args
    -x- energy args should auto-populate from entries passed to process_entries
    -x- check compound entropies appropriately added
    -x- check hydrate adjustment appropriately applied

    Notes:
        Argument values from MaterialsProjectCompatibility as of April 2020:
            corrected DFT energy of H2O = -15.5875 eV/H2O (mp-697111) or -5.195 eV/atom
            corrected DFT energy of O2 = -4.9276 eV/atom (mp-12957)
            total energy corrections applied to H2O (eV/H2O) -0.70229 eV/H2O or -0.234 eV/atom
    """

    def test_h_h2o_energy_with_args(self):

        compat = MaterialsProjectAqueousCompatibility(
            o2_energy=-4.9276, h2o_energy=-5.195, h2o_adjustments=-0.234
        )

        h2o_entry_1 = ComputedEntry(Composition("H2O"), -16)
        h2o_entry_2 = ComputedEntry(Composition("H4O2"), -10)
        h2_entry_1 = ComputedEntry(Composition("H2"), -16)
        h2_entry_2 = ComputedEntry(Composition("H8"), -100)

        for entry in [h2o_entry_1, h2o_entry_2, h2_entry_1, h2_entry_2]:
            compat.process_entries(entry)

        assert h2o_entry_1.energy_per_atom == pytest.approx(h2o_entry_2.energy_per_atom)
        assert h2_entry_1.energy_per_atom == pytest.approx(h2_entry_2.energy_per_atom)

        o2_entry_1 = ComputedEntry(Composition("O2"), -4.9276 * 2)
        o2_entry_1 = compat.process_entries(o2_entry_1)[0]

        h2o_form_e = (
            3 * h2o_entry_2.energy_per_atom
            - 2 * h2_entry_2.energy_per_atom
            - o2_entry_1.energy_per_atom
        )
        assert h2o_form_e == pytest.approx(MU_H2O)

    def test_h_h2o_energy_no_args(self):

        with pytest.warns(
            UserWarning, match="You did not provide the required O2 and H2O energies."
        ):
            compat = MaterialsProjectAqueousCompatibility()

        h2o_entry_1 = ComputedEntry(
            Composition("H2O"), (-5.195 + 0.234) * 3, correction=-0.234 * 3
        )
        h2o_entry_2 = ComputedEntry(Composition("H4O2"), -10)
        h2_entry_1 = ComputedEntry(Composition("H2"), -16)
        h2_entry_2 = ComputedEntry(Composition("H8"), -100)
        o2_entry_1 = ComputedEntry(Composition("O2"), -4.9276 * 2)

        with pytest.raises(
            CompatibilityError, match="Either specify the energies as arguments to "
        ):
            compat.get_adjustments(h2_entry_1)

        entries = compat.process_entries(
            [h2o_entry_1, h2o_entry_2, h2_entry_1, h2_entry_2, o2_entry_1]
        )

        assert compat.o2_energy == -4.9276
        assert compat.h2o_energy == -5.195
        assert compat.h2o_adjustments == -0.234

        h2o_entries = [e for e in entries if e.composition.reduced_formula == "H2O"]
        h2_entries = [e for e in entries if e.composition.reduced_formula == "H2"]

        assert h2o_entries[0].energy_per_atom == pytest.approx(
            h2o_entries[1].energy_per_atom
        )
        assert h2_entries[0].energy_per_atom == pytest.approx(
            h2_entries[1].energy_per_atom
        )

        h2o_form_e = (
            3 * h2o_entries[1].energy_per_atom
            - 2 * h2_entries[0].energy_per_atom
            - o2_entry_1.energy_per_atom
        )
        assert h2o_form_e == pytest.approx(MU_H2O)

    def test_compound_entropy(self):
        compat = MaterialsProjectAqueousCompatibility(
            o2_energy=-10, h2o_energy=-20, h2o_adjustments=-0.5
        )

        o2_entry_1 = ComputedEntry(Composition("O2"), -4.9276 * 2)

        initial_energy = o2_entry_1.energy_per_atom
        o2_entry_1 = compat.process_entries(o2_entry_1)[0]
        processed_energy = o2_entry_1.energy_per_atom

        assert initial_energy - processed_energy == pytest.approx(
            compat.cpd_entropies["O2"]
        )

    def test_hydrate_adjustment(self):
        compat = MaterialsProjectAqueousCompatibility(
            o2_energy=-10, h2o_energy=-20, h2o_adjustments=-0.5
        )

        hydrate_entry = ComputedEntry(Composition("FeH4O2"), -10)

        initial_energy = hydrate_entry.energy
        hydrate_entry = compat.process_entries(hydrate_entry)[0]
        processed_energy = hydrate_entry.energy

        assert initial_energy - processed_energy == pytest.approx(
            2 * (compat.h2o_adjustments * 3 + MU_H2O)
        )


class AqueousCorrectionTest(unittest.TestCase):
    def setUp(self):
        module_dir = os.path.dirname(os.path.abspath(__file__))
        fp = os.path.join(module_dir, os.path.pardir, "MITCompatibility.yaml")
        self.corr = AqueousCorrection(fp)

    def test_compound_energy(self):
        O2_entry = self.corr.correct_entry(
            ComputedEntry(Composition("O2"), -4.9355 * 2)
        )
        H2_entry = self.corr.correct_entry(ComputedEntry(Composition("H2"), 3))
        H2O_entry = self.corr.correct_entry(ComputedEntry(Composition("H2O"), 3))
        H2O_formation_energy = H2O_entry.energy - (
            H2_entry.energy + O2_entry.energy / 2.0
        )
        self.assertAlmostEqual(H2O_formation_energy, -2.46, 2)

        entry = ComputedEntry(Composition("H2O"), -16)
        entry = self.corr.correct_entry(entry)
        self.assertAlmostEqual(entry.energy, -14.916, 4)

        entry = ComputedEntry(Composition("H2O"), -24)
        entry = self.corr.correct_entry(entry)
        self.assertAlmostEqual(entry.energy, -14.916, 4)

        entry = ComputedEntry(Composition("Cl"), -24)
        entry = self.corr.correct_entry(entry)
        self.assertAlmostEqual(entry.energy, -24.344373, 4)


class MITAqueousCompatibilityTest(unittest.TestCase):
    def setUp(self):
        self.compat = MITCompatibility(check_potcar_hash=True)
        self.aqcompat = MITAqueousCompatibility(check_potcar_hash=True)
        module_dir = os.path.dirname(os.path.abspath(__file__))
        fp = os.path.join(module_dir, os.path.pardir, "MITCompatibility.yaml")
        self.aqcorr = AqueousCorrection(fp)

    def test_aqueous_compat(self):

        el_li = Element("Li")
        el_o = Element("O")
        el_h = Element("H")
        latt = Lattice.from_parameters(
            3.565276, 3.565276, 4.384277, 90.000000, 90.000000, 90.000000
        )
        elts = [el_h, el_h, el_li, el_li, el_o, el_o]
        coords = [
            [0.000000, 0.500000, 0.413969],
            [0.500000, 0.000000, 0.586031],
            [0.000000, 0.000000, 0.000000],
            [0.500000, 0.500000, 0.000000],
            [0.000000, 0.500000, 0.192672],
            [0.500000, 0.000000, 0.807328],
        ]
        struct = Structure(latt, elts, coords)
        lioh_entry = ComputedStructureEntry(
            struct,
            -3,
            parameters={
                "is_hubbard": False,
                "hubbards": None,
                "run_type": "GGA",
                "potcar_spec": [
                    {
                        "titel": "PAW_PBE Li 17Jan2003",
                        "hash": "65e83282d1707ec078c1012afbd05be8",
                    },
                    {
                        "titel": "PAW_PBE O 08Apr2002",
                        "hash": "7a25bc5b9a5393f46600a4939d357982",
                    },
                    {
                        "titel": "PAW_PBE H 15Jun2001",
                        "hash": "bb43c666e3d36577264afe07669e9582",
                    },
                ],
            },
        )
        lioh_entry_compat = self.compat.process_entry(lioh_entry)
        lioh_entry_compat_aqcorr = self.aqcorr.correct_entry(lioh_entry_compat)
        lioh_entry_aqcompat = self.aqcompat.process_entry(lioh_entry)
        self.assertAlmostEqual(
            lioh_entry_compat_aqcorr.energy, lioh_entry_aqcompat.energy, 4
        )

    def test_potcar_doenst_match_structure(self):
        compat = MITCompatibility()
        el_li = Element("Li")
        el_o = Element("O")
        el_h = Element("H")
        latt = Lattice.from_parameters(
            3.565276, 3.565276, 4.384277, 90.000000, 90.000000, 90.000000
        )
        elts = [el_h, el_h, el_li, el_li, el_o, el_o]
        coords = [
            [0.000000, 0.500000, 0.413969],
            [0.500000, 0.000000, 0.586031],
            [0.000000, 0.000000, 0.000000],
            [0.500000, 0.500000, 0.000000],
            [0.000000, 0.500000, 0.192672],
            [0.500000, 0.000000, 0.807328],
        ]
        struct = Structure(latt, elts, coords)

        lioh_entry = ComputedStructureEntry(
            struct,
            -3,
            parameters={
                "is_hubbard": False,
                "hubbards": None,
                "run_type": "GGA",
                "potcar_symbols": [
                    "PAW_PBE Fe 17Jan2003",
                    "PAW_PBE O 08Apr2002",
                    "PAW_PBE H 15Jun2001",
                ],
            },
        )

        self.assertIsNone(compat.process_entry(lioh_entry))

    def test_msonable(self):
        compat_dict = self.aqcompat.as_dict()
        decoder = MontyDecoder()
        temp_compat = decoder.process_decoded(compat_dict)
        self.assertIsInstance(temp_compat, MITAqueousCompatibility)

    def test_dont_error_on_weird_elements(self):
        entry = ComputedEntry(
            "AmSi",
            -1,
            correction=0.0,
            parameters={
                "potcar_spec": [
                    {
                        "titel": "PAW_PBE Am 08May2007",
                        "hash": "ed5eebd8a143e35a0c19e9f8a2c42a93",
                    },
                    {
                        "titel": "PAW_PBE Si 05Jan2001",
                        "hash": "b2b0ea6feb62e7cde209616683b8f7f5",
                    },
                ]
            },
        )
        self.assertIsNone(self.compat.process_entry(entry))


class CorrectionErrors2020CompatibilityTest(unittest.TestCase):
    def setUp(self):
        warnings.simplefilter("ignore")
        self.compat = MaterialsProject2020Compatibility()

        self.entry1 = ComputedEntry(
            "Fe2O3",
            -1,
            correction=0.0,
            parameters={
                "is_hubbard": True,
                "hubbards": {"Fe": 5.3, "O": 0},
                "run_type": "GGA+U",
                "potcar_spec": [
                    {
                        "titel": "PAW_PBE Fe_pv 06Sep2000",
                        "hash": "994537de5c4122b7f1b77fb604476db4",
                    },
                    {
                        "titel": "PAW_PBE O 08Apr2002",
                        "hash": "7a25bc5b9a5393f46600a4939d357982",
                    },
                ],
            },
        )

        self.entry_sulfide = ComputedEntry(
            "FeS",
            -1,
            0.0,
            parameters={
                "is_hubbard": False,
                "run_type": "GGA",
                "potcar_spec": [
                    {
                        "titel": "PAW_PBE Fe_pv 06Sep2000",
                        "hash": "994537de5c4122b7f1b77fb604476db4",
                    },
                    {
                        "titel": "PAW_PBE S 08Apr2002",
                        "hash": "7a25bc5b9a5393f46600a4939d357982",
                    },
                ],
            },
        )

        self.entry2 = ComputedEntry(
            "Fe3O4",
            -2,
            correction=0.0,
            parameters={
                "is_hubbard": True,
                "hubbards": {"Fe": 5.3, "O": 0},
                "run_type": "GGA+U",
                "potcar_spec": [
                    {
                        "titel": "PAW_PBE Fe_pv 06Sep2000",
                        "hash": "994537de5c4122b7f1b77fb604476db4",
                    },
                    {
                        "titel": "PAW_PBE O 08Apr2002",
                        "hash": "7a25bc5b9a5393f46600a4939d357982",
                    },
                ],
            },
        )

        self.entry_fluoride = ComputedEntry(
            "FeF3",
            -2,
            correction=0.0,
            parameters={
                "is_hubbard": True,
                "hubbards": {"Fe": 5.3, "F": 0},
                "run_type": "GGA+U",
                "potcar_spec": [
                    {
                        "titel": "PAW_PBE Fe_pv 06Sep2000",
                        "hash": "994537de5c4122b7f1b77fb604476db4",
                    },
                    {
                        "titel": "PAW_PBE F 08Apr2002",
                        "hash": "180141c33d032bfbfff30b3bea9d23dd",
                    },
                ],
            },
        )

        self.entry_hydride = ComputedEntry(
            "LiH",
            -2,
            correction=0.0,
            parameters={
                "is_hubbard": False,
                "run_type": "GGA",
                "potcar_spec": [
                    {
                        "titel": "PAW_PBE Li_sv 10Sep2004",
                        "hash": "8245d7383d7556214082aa40a887cd96",
                    },
                    {
                        "titel": "PAW_PBE H 15Jun2001",
                        "hash": "bb43c666e3d36577264afe07669e9582",
                    },
                ],
            },
        )

    def tearDown(self):
        warnings.simplefilter("default")

    def test_errors(self):
        entry1_corrected = self.compat.process_entry(self.entry1)
        self.assertAlmostEqual(
            entry1_corrected.correction_uncertainty,
            sqrt((2 * 0.009) ** 2 + (3 * 0.0017) ** 2),
        )

        entry2_corrected = self.compat.process_entry(self.entry2)
        self.assertAlmostEqual(
            entry2_corrected.correction_uncertainty,
            sqrt((3 * 0.009) ** 2 + (4 * 0.0017) ** 2),
        )

        entry_sulfide_corrected = self.compat.process_entry(self.entry_sulfide)
        self.assertAlmostEqual(entry_sulfide_corrected.correction_uncertainty, 0.0121)

        entry_fluoride_corrected = self.compat.process_entry(self.entry_fluoride)
        self.assertAlmostEqual(
            entry_fluoride_corrected.correction_uncertainty,
            sqrt((3 * 0.0025) ** 2 + 0.009 ** 2),
        )

        entry_hydride_corrected = self.compat.process_entry(self.entry_hydride)
        self.assertAlmostEqual(entry_hydride_corrected.correction_uncertainty, 0.0013)


if __name__ == "__main__":
    # import sys;sys.argv = ['', 'Test.testName']
    unittest.main()<|MERGE_RESOLUTION|>--- conflicted
+++ resolved
@@ -128,15 +128,8 @@
     assert entry.correction == -5
 
     # in case of a collision between EnergyAdjustment, check for a UserWarning
-<<<<<<< HEAD
-    with pytest.warns(
-        UserWarning, match="already has an energy adjustment called Dummy"
-    ):
-        processed = compat.process_entries(entry)
-=======
     with pytest.warns(UserWarning, match="already has an energy adjustment called Dummy"):
         processed = compat.process_entries(entry, clean=False)
->>>>>>> 935d50b2
 
     assert len(processed) == 0
 
