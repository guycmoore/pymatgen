--- conflicted
+++ resolved
@@ -270,8 +270,6 @@
         with zopen(filename, "wt") as f:
             f.write(QCInput.multi_job_string(job_list))
 
-<<<<<<< HEAD
-=======
     @staticmethod
     def from_file(filename: str) -> QCInput:
         """
@@ -285,7 +283,6 @@
         with zopen(filename, "rt") as f:
             return QCInput.from_string(f.read())
 
->>>>>>> 4ad984e1
     @classmethod
     def from_multi_jobs_file(cls, filename: str) -> list[QCInput]:
         """
