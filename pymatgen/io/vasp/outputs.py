# coding: utf-8
# Copyright (c) Pymatgen Development Team.
# Distributed under the terms of the MIT License.

"""
Classes for reading/manipulating/writing VASP ouput files.
"""

import glob
import itertools
import json
import logging
import math
import os
import re
import warnings
import xml.etree.cElementTree as ET
from io import StringIO
from collections import defaultdict
from typing import Optional, Tuple, List, Union, DefaultDict
from pathlib import Path
import datetime

import numpy as np
from monty.dev import deprecated
from monty.io import reverse_readfile, zopen
from monty.json import MSONable, jsanitize
from monty.os.path import zpath
from monty.re import regrep
from scipy.interpolate import RegularGridInterpolator

from pymatgen.core.composition import Composition
from pymatgen.core.lattice import Lattice
from pymatgen.core.periodic_table import Element
from pymatgen.core.structure import Structure
from pymatgen.core.units import unitized
from pymatgen.electronic_structure.bandstructure import (
    BandStructure,
    BandStructureSymmLine,
    get_reconstructed_band_structure,
)
from pymatgen.electronic_structure.core import Magmom, Orbital, OrbitalType, Spin
from pymatgen.electronic_structure.dos import CompleteDos, Dos
from pymatgen.entries.computed_entries import ComputedEntry, ComputedStructureEntry
from pymatgen.io.vasp.inputs import Incar, Kpoints, Poscar, Potcar
from pymatgen.io.wannier90 import Unk
from pymatgen.util.io_utils import clean_lines, micro_pyawk
from pymatgen.util.num import make_symmetric_matrix_from_upper_tri

logger = logging.getLogger(__name__)


def _parse_parameters(val_type, val):
    """
    Helper function to convert a Vasprun parameter into the proper type.
    Boolean, int and float types are converted.

    Args:
        val_type: Value type parsed from vasprun.xml.
        val: Actual string value parsed for vasprun.xml.
    """
    if val_type == "logical":
        return val == "T"
    if val_type == "int":
        return int(val)
    if val_type == "string":
        return val.strip()
    return float(val)


def _parse_v_parameters(val_type, val, filename, param_name):
    r"""
    Helper function to convert a Vasprun array-type parameter into the proper
    type. Boolean, int and float types are converted.

    Args:
        val_type: Value type parsed from vasprun.xml.
        val: Actual string value parsed for vasprun.xml.
        filename: Fullpath of vasprun.xml. Used for robust error handling.
            E.g., if vasprun.xml contains *** for some Incar parameters,
            the code will try to read from an INCAR file present in the same
            directory.
        param_name: Name of parameter.

    Returns:
        Parsed value.
    """
    if val_type == "logical":
        val = [i == "T" for i in val.split()]
    elif val_type == "int":
        try:
            val = [int(i) for i in val.split()]
        except ValueError:
            # Fix for stupid error in vasprun sometimes which displays
            # LDAUL/J as 2****
            val = _parse_from_incar(filename, param_name)
            if val is None:
                raise IOError("Error in parsing vasprun.xml")
    elif val_type == "string":
        val = val.split()
    else:
        try:
            val = [float(i) for i in val.split()]
        except ValueError:
            # GCM: Hack try statement
            try:
                # Fix for stupid error in vasprun sometimes which displays
                # MAGMOM as 2****
                print("FILENAME: ", filename)
                val = _parse_from_incar(filename, param_name)
                if val is None:
                    raise IOError("Error in parsing vasprun.xml")
            except Exception as exc:
                val = []
                print(exc)
    return val


def _parse_varray(elem):
    if elem.get("type", None) == "logical":
        m = [[i == "T" for i in v.text.split()] for v in elem]
    else:
        m = [[_vasprun_float(i) for i in v.text.split()] for v in elem]
    return m


def _parse_from_incar(filename, key):
    """
    Helper function to parse a parameter from the INCAR.
    """
    dirname = os.path.dirname(filename)
    for f in os.listdir(dirname):
        if re.search(r"INCAR", f):
            warnings.warn("INCAR found. Using " + key + " from INCAR.")
            incar = Incar.from_file(os.path.join(dirname, f))
            if key in incar:
                return incar[key]
            return None
    return None


def _vasprun_float(f):
    """
    Large numbers are often represented as ********* in the vasprun.
    This function parses these values as np.nan
    """
    try:
        return float(f)
    except ValueError as e:
        f = f.strip()
        if f == "*" * len(f):
            warnings.warn("Float overflow (*******) encountered in vasprun")
            return np.nan
        raise e


class Vasprun(MSONable):
    """
    Vastly improved cElementTree-based parser for vasprun.xml files. Uses
    iterparse to support incremental parsing of large files.
    Speedup over Dom is at least 2x for smallish files (~1Mb) to orders of
    magnitude for larger files (~10Mb).

    **Vasp results**

    .. attribute:: ionic_steps

        All ionic steps in the run as a list of
        {"structure": structure at end of run,
        "electronic_steps": {All electronic step data in vasprun file},
        "stresses": stress matrix}

    .. attribute:: tdos

        Total dos calculated at the end of run.

    .. attribute:: idos

        Integrated dos calculated at the end of run.

    .. attribute:: pdos

        List of list of PDos objects. Access as pdos[atomindex][orbitalindex]

    .. attribute:: efermi

        Fermi energy

    .. attribute:: eigenvalues

        Available only if parse_eigen=True. Final eigenvalues as a dict of
        {(spin, kpoint index):[[eigenvalue, occu]]}.
        This representation is based on actual ordering in VASP and is meant as
        an intermediate representation to be converted into proper objects. The
        kpoint index is 0-based (unlike the 1-based indexing in VASP).

    .. attribute:: projected_eigenvalues

        Final projected eigenvalues as a dict of {spin: nd-array}. To access
        a particular value, you need to do
        Vasprun.projected_eigenvalues[spin][kpoint index][band index][atom index][orbital_index]
        This representation is based on actual ordering in VASP and is meant as
        an intermediate representation to be converted into proper objects. The
        kpoint, band and atom indices are 0-based (unlike the 1-based indexing
        in VASP).

    .. attribute:: projected_magnetisation

        Final projected magnetisation as a numpy array with the shape (nkpoints, nbands,
        natoms, norbitals, 3). Where the last axis is the contribution in the 3
        cartesian directions. This attribute is only set if spin-orbit coupling
        (LSORBIT = True) or non-collinear magnetism (LNONCOLLINEAR = True) is turned
        on in the INCAR.

    .. attribute:: other_dielectric

        Dictionary, with the tag comment as key, containing other variants of
        the real and imaginary part of the dielectric constant (e.g., computed
        by RPA) in function of the energy (frequency). Optical properties (e.g.
        absorption coefficient) can be obtained through this.
        The data is given as a tuple of 3 values containing each of them
        the energy, the real part tensor, and the imaginary part tensor
        ([energies],[[real_partxx,real_partyy,real_partzz,real_partxy,
        real_partyz,real_partxz]],[[imag_partxx,imag_partyy,imag_partzz,
        imag_partxy, imag_partyz, imag_partxz]])

    .. attribute:: nionic_steps

        The total number of ionic steps. This number is always equal
        to the total number of steps in the actual run even if
        ionic_step_skip is used.

    .. attribute:: force_constants

        Force constants computed in phonon DFPT run(IBRION = 8).
        The data is a 4D numpy array of shape (natoms, natoms, 3, 3).

    .. attribute:: normalmode_eigenvals

        Normal mode frequencies.
        1D numpy array of size 3*natoms.

    .. attribute:: normalmode_eigenvecs

        Normal mode eigen vectors.
        3D numpy array of shape (3*natoms, natoms, 3).

    **Vasp inputs**

    .. attribute:: incar

        Incar object for parameters specified in INCAR file.

    .. attribute:: parameters

        Incar object with parameters that vasp actually used, including all
        defaults.

    .. attribute:: kpoints

        Kpoints object for KPOINTS specified in run.

    .. attribute:: actual_kpoints

        List of actual kpoints, e.g.,
        [[0.25, 0.125, 0.08333333], [-0.25, 0.125, 0.08333333],
        [0.25, 0.375, 0.08333333], ....]

    .. attribute:: actual_kpoints_weights

        List of kpoint weights, E.g.,
        [0.04166667, 0.04166667, 0.04166667, 0.04166667, 0.04166667, ....]

    .. attribute:: atomic_symbols

        List of atomic symbols, e.g., ["Li", "Fe", "Fe", "P", "P", "P"]

    .. attribute:: potcar_symbols

        List of POTCAR symbols. e.g.,
        ["PAW_PBE Li 17Jan2003", "PAW_PBE Fe 06Sep2000", ..]

    Author: Shyue Ping Ong
    """

    def __init__(
        self,
        filename,
        ionic_step_skip=None,
        ionic_step_offset=0,
        parse_dos=True,
        parse_eigen=True,
        parse_projected_eigen=False,
        parse_potcar_file=True,
        occu_tol=1e-8,
        separate_spins=False,
        exception_on_bad_xml=True,
    ):
        """
        Args:
            filename (str): Filename to parse
            ionic_step_skip (int): If ionic_step_skip is a number > 1,
                only every ionic_step_skip ionic steps will be read for
                structure and energies. This is very useful if you are parsing
                very large vasprun.xml files and you are not interested in every
                single ionic step. Note that the final energies may not be the
                actual final energy in the vasprun.
            ionic_step_offset (int): Used together with ionic_step_skip. If set,
                the first ionic step read will be offset by the amount of
                ionic_step_offset. For example, if you want to start reading
                every 10th structure but only from the 3rd structure onwards,
                set ionic_step_skip to 10 and ionic_step_offset to 3. Main use
                case is when doing statistical structure analysis with
                extremely long time scale multiple VASP calculations of
                varying numbers of steps.
            parse_dos (bool): Whether to parse the dos. Defaults to True. Set
                to False to shave off significant time from the parsing if you
                are not interested in getting those data.
            parse_eigen (bool): Whether to parse the eigenvalues. Defaults to
                True. Set to False to shave off significant time from the
                parsing if you are not interested in getting those data.
            parse_projected_eigen (bool): Whether to parse the projected
                eigenvalues and magnetisation. Defaults to False. Set to True to obtain
                projected eigenvalues and magnetisation. **Note that this can take an
                extreme amount of time and memory.** So use this wisely.
            parse_potcar_file (bool/str): Whether to parse the potcar file to read
                the potcar hashes for the potcar_spec attribute. Defaults to True,
                where no hashes will be determined and the potcar_spec dictionaries
                will read {"symbol": ElSymbol, "hash": None}. By Default, looks in
                the same directory as the vasprun.xml, with same extensions as
                 Vasprun.xml. If a string is provided, looks at that filepath.
            occu_tol (float): Sets the minimum tol for the determination of the
                vbm and cbm. Usually the default of 1e-8 works well enough,
                but there may be pathological cases.
            separate_spins (bool): Whether the band gap, CBM, and VBM should be
                reported for each individual spin channel. Defaults to False,
                which computes the eigenvalue band properties independent of
                the spin orientation. If True, the calculation must be spin-polarized.
            exception_on_bad_xml (bool): Whether to throw a ParseException if a
                malformed XML is detected. Default to True, which ensures only
                proper vasprun.xml are parsed. You can set to False if you want
                partial results (e.g., if you are monitoring a calculation during a
                run), but use the results with care. A warning is issued.
        """
        self.filename = filename
        self.ionic_step_skip = ionic_step_skip
        self.ionic_step_offset = ionic_step_offset
        self.occu_tol = occu_tol
        self.separate_spins = separate_spins
        self.exception_on_bad_xml = exception_on_bad_xml

        with zopen(filename, "rt") as f:
            if ionic_step_skip or ionic_step_offset:
                # remove parts of the xml file and parse the string
                run = f.read()
                steps = run.split("<calculation>")
                # The text before the first <calculation> is the preamble!
                preamble = steps.pop(0)
                self.nionic_steps = len(steps)
                new_steps = steps[ionic_step_offset :: int(ionic_step_skip)]
                # add the tailing information in the last step from the run
                to_parse = "<calculation>".join(new_steps)
                if steps[-1] != new_steps[-1]:
                    to_parse = "{}<calculation>{}{}".format(preamble, to_parse, steps[-1].split("</calculation>")[-1])
                else:
                    to_parse = "{}<calculation>{}".format(preamble, to_parse)
                self._parse(
                    StringIO(to_parse),
                    parse_dos=parse_dos,
                    parse_eigen=parse_eigen,
                    parse_projected_eigen=parse_projected_eigen,
                )
            else:
                self._parse(
                    f,
                    parse_dos=parse_dos,
                    parse_eigen=parse_eigen,
                    parse_projected_eigen=parse_projected_eigen,
                )
                self.nionic_steps = len(self.ionic_steps)

            if parse_potcar_file:
                self.update_potcar_spec(parse_potcar_file)
                self.update_charge_from_potcar(parse_potcar_file)

        if self.incar.get("ALGO", "") not in ["CHI", "BSE"] and (not self.converged):
            msg = "%s is an unconverged VASP run.\n" % filename
            msg += "Electronic convergence reached: %s.\n" % self.converged_electronic
            msg += "Ionic convergence reached: %s." % self.converged_ionic
            warnings.warn(msg, UnconvergedVASPWarning)

    def _parse(self, stream, parse_dos, parse_eigen, parse_projected_eigen):
        self.efermi = None
        self.eigenvalues = None
        self.projected_eigenvalues = None
        self.projected_magnetisation = None
        self.dielectric_data = {}
        self.other_dielectric = {}
        ionic_steps = []
        parsed_header = False
        try:
            for event, elem in ET.iterparse(stream):
                tag = elem.tag
                if not parsed_header:
                    if tag == "generator":
                        self.generator = self._parse_params(elem)
                    elif tag == "incar":
                        self.incar = self._parse_params(elem)
                    elif tag == "kpoints":
                        if not hasattr(self, "kpoints"):
                            (
                                self.kpoints,
                                self.actual_kpoints,
                                self.actual_kpoints_weights,
                            ) = self._parse_kpoints(elem)
                    elif tag == "parameters":
                        self.parameters = self._parse_params(elem)
                    elif tag == "structure" and elem.attrib.get("name") == "initialpos":
                        self.initial_structure = self._parse_structure(elem)
                    elif tag == "atominfo":
                        self.atomic_symbols, self.potcar_symbols = self._parse_atominfo(elem)
                        self.potcar_spec = [{"titel": p, "hash": None} for p in self.potcar_symbols]
                if tag == "calculation":
                    parsed_header = True
                    if not self.parameters.get("LCHIMAG", False):
                        ionic_steps.append(self._parse_calculation(elem))
                    else:
                        ionic_steps.extend(self._parse_chemical_shielding_calculation(elem))
                elif parse_dos and tag == "dos":
                    try:
                        self.tdos, self.idos, self.pdos = self._parse_dos(elem)
                        self.efermi = self.tdos.efermi
                        self.dos_has_errors = False
                    except Exception:
                        self.dos_has_errors = True
                elif parse_eigen and tag == "eigenvalues":
                    self.eigenvalues = self._parse_eigen(elem)
                elif parse_projected_eigen and tag == "projected":
                    (
                        self.projected_eigenvalues,
                        self.projected_magnetisation,
                    ) = self._parse_projected_eigen(elem)
                elif tag == "dielectricfunction":
                    if (
                        "comment" not in elem.attrib
                        or elem.attrib["comment"] == "INVERSE MACROSCOPIC DIELECTRIC TENSOR (including "
                        "local field effects in RPA (Hartree))"
                    ):
                        if "density" not in self.dielectric_data:
                            self.dielectric_data["density"] = self._parse_diel(elem)
                        elif "velocity" not in self.dielectric_data:
                            # "velocity-velocity" is also named
                            # "current-current" in OUTCAR
                            self.dielectric_data["velocity"] = self._parse_diel(elem)
                        else:
                            raise NotImplementedError("This vasprun.xml has >2 unlabelled dielectric " "functions")
                    else:
                        comment = elem.attrib["comment"]
                        # VASP 6+ has labels for the density and current
                        # derived dielectric constants
                        if comment == "density-density":
                            self.dielectric_data["density"] = self._parse_diel(elem)
                        elif comment == "current-current":
                            self.dielectric_data["velocity"] = self._parse_diel(elem)
                        else:
                            self.other_dielectric[comment] = self._parse_diel(elem)

                elif tag == "varray" and elem.attrib.get("name") == "opticaltransitions":
                    self.optical_transition = np.array(_parse_varray(elem))
                elif tag == "structure" and elem.attrib.get("name") == "finalpos":
                    self.final_structure = self._parse_structure(elem)
                elif tag == "dynmat":
                    hessian, eigenvalues, eigenvectors = self._parse_dynmat(elem)
                    natoms = len(self.atomic_symbols)
                    hessian = np.array(hessian)
                    self.force_constants = np.zeros((natoms, natoms, 3, 3), dtype="double")
                    for i in range(natoms):
                        for j in range(natoms):
                            self.force_constants[i, j] = hessian[i * 3 : (i + 1) * 3, j * 3 : (j + 1) * 3]
                    phonon_eigenvectors = []
                    for ev in eigenvectors:
                        phonon_eigenvectors.append(np.array(ev).reshape(natoms, 3))
                    self.normalmode_eigenvals = np.array(eigenvalues)
                    self.normalmode_eigenvecs = np.array(phonon_eigenvectors)
        except ET.ParseError as ex:
            if self.exception_on_bad_xml:
                raise ex
            warnings.warn(
                "XML is malformed. Parsing has stopped but partial data" "is available.",
                UserWarning,
            )
        self.ionic_steps = ionic_steps
        self.vasp_version = self.generator["version"]

    @property
    def structures(self):
        """
        Returns:
             List of Structure objects for the structure at each ionic step.
        """
        return [step["structure"] for step in self.ionic_steps]

    @property
    def epsilon_static(self):
        """
        Property only available for DFPT calculations.

        Returns:
            The static part of the dielectric constant. Present when it's a DFPT run
            (LEPSILON=TRUE)
        """
        return self.ionic_steps[-1].get("epsilon", [])

    @property
    def epsilon_static_wolfe(self):
        """
        Property only available for DFPT calculations.

        Returns:
            The static part of the dielectric constant without any local field
            effects. Present when it's a DFPT run (LEPSILON=TRUE)
        """
        return self.ionic_steps[-1].get("epsilon_rpa", [])

    @property
    def epsilon_ionic(self):
        """
        Property only available for DFPT calculations and when IBRION=5, 6, 7 or 8.

        Returns:
            The ionic part of the static dielectric constant. Present when it's a
            DFPT run (LEPSILON=TRUE) and IBRION=5, 6, 7 or 8

        """
        return self.ionic_steps[-1].get("epsilon_ion", [])

    @property
    def dielectric(self):
        """
        Returns:
            The real and imaginary part of the dielectric constant (e.g., computed
            by RPA) in function of the energy (frequency). Optical properties (e.g.
            absorption coefficient) can be obtained through this.
            The data is given as a tuple of 3 values containing each of them
            the energy, the real part tensor, and the imaginary part tensor
            ([energies],[[real_partxx,real_partyy,real_partzz,real_partxy,
            real_partyz,real_partxz]],[[imag_partxx,imag_partyy,imag_partzz,
            imag_partxy, imag_partyz, imag_partxz]])
        """
        return self.dielectric_data["density"]

    @property
    def optical_absorption_coeff(self):
        """
        Calculate the optical absorption coefficient
        from the dielectric constants. Note that this method is only
        implemented for optical properties calculated with GGA and BSE.
        Returns:
        optical absorption coefficient in list
        """
        if self.dielectric_data["density"]:
            real_avg = [
                sum(self.dielectric_data["density"][1][i][0:3]) / 3
                for i in range(len(self.dielectric_data["density"][0]))
            ]
            imag_avg = [
                sum(self.dielectric_data["density"][2][i][0:3]) / 3
                for i in range(len(self.dielectric_data["density"][0]))
            ]

            def f(freq, real, imag):
                """
                The optical absorption coefficient calculated in terms of
                equation
                """
                hbar = 6.582119514e-16  # eV/K
                coeff = np.sqrt(np.sqrt(real ** 2 + imag ** 2) - real) * np.sqrt(2) / hbar * freq
                return coeff

            absorption_coeff = [
                f(freq, real, imag) for freq, real, imag in zip(self.dielectric_data["density"][0], real_avg, imag_avg)
            ]
        return absorption_coeff

    @property
    def converged_electronic(self):
        """
        Returns:
            True if electronic step convergence has been reached in the final
            ionic step
        """
        final_esteps = self.ionic_steps[-1]["electronic_steps"]
        if "LEPSILON" in self.incar and self.incar["LEPSILON"]:
            i = 1
            to_check = set(["e_wo_entrp", "e_fr_energy", "e_0_energy"])
            while set(final_esteps[i].keys()) == to_check:
                i += 1
            return i + 1 != self.parameters["NELM"]
        return len(final_esteps) < self.parameters["NELM"]

    @property
    def converged_ionic(self):
        """
        Returns:
            True if ionic step convergence has been reached, i.e. that vasp
            exited before reaching the max ionic steps for a relaxation run
        """
        nsw = self.parameters.get("NSW", 0)
        return nsw <= 1 or len(self.ionic_steps) < nsw

    @property
    def converged(self):
        """
        Returns:
            True if a relaxation run is converged both ionically and
            electronically.
        """
        return self.converged_electronic and self.converged_ionic

    @property  # type: ignore
    @unitized("eV")
    def final_energy(self):
        """
        Final energy from the vasp run.
        """
        try:
            final_istep = self.ionic_steps[-1]
            if final_istep["e_wo_entrp"] != final_istep["electronic_steps"][-1]["e_0_energy"]:
                warnings.warn(
                    "Final e_wo_entrp differs from the final "
                    "electronic step. VASP may have included some "
                    "corrections, e.g., vdw. Vasprun will return "
                    "the final e_wo_entrp, i.e., including "
                    "corrections in such instances."
                )
                return final_istep["e_wo_entrp"]
            return final_istep["electronic_steps"][-1]["e_0_energy"]
        except (IndexError, KeyError):
            warnings.warn(
                "Calculation does not have a total energy. "
                "Possibly a GW or similar kind of run. A value of "
                "infinity is returned."
            )
            return float("inf")

    @property
    def complete_dos(self):
        """
        A complete dos object which incorporates the total dos and all
        projected dos.
        """
        final_struct = self.final_structure
        pdoss = {final_struct[i]: pdos for i, pdos in enumerate(self.pdos)}
        return CompleteDos(self.final_structure, self.tdos, pdoss)

    @property
    def hubbards(self):
        """
        Hubbard U values used if a vasprun is a GGA+U run. {} otherwise.
        """
        symbols = [s.split()[1] for s in self.potcar_symbols]
        symbols = [re.split(r"_", s)[0] for s in symbols]
        if not self.incar.get("LDAU", False):
            return {}
        us = self.incar.get("LDAUU", self.parameters.get("LDAUU"))
        js = self.incar.get("LDAUJ", self.parameters.get("LDAUJ"))
        if len(js) != len(us):
            js = [0] * len(us)
        if len(us) == len(symbols):
            return {symbols[i]: us[i] - js[i] for i in range(len(symbols))}
        if sum(us) == 0 and sum(js) == 0:
            return {}
        raise VaspParserError("Length of U value parameters and atomic " "symbols are mismatched")

    @property
    def run_type(self):
        """
        Returns the run type. Currently detects GGA, metaGGA, HF, HSE, B3LYP,
        and hybrid functionals based on relevant INCAR tags. LDA is assigned if
        PAW POTCARs are used and no other functional is detected.

        Hubbard U terms and vdW corrections are detected automatically as well.
        """
        GGA_TYPES = {
            "RE": "revPBE",
            "PE": "PBE",
            "PS": "PBEsol",
            "RP": "revPBE+Padé",
            "AM": "AM05",
            "OR": "optPBE",
            "BO": "optB88",
            "MK": "optB86b",
            "--": "GGA",
        }

        METAGGA_TYPES = {
            "TPSS": "TPSS",
            "RTPSS": "revTPSS",
            "M06L": "M06-L",
            "MBJ": "modified Becke-Johnson",
            "SCAN": "SCAN",
            "R2SCAN": "R2SCAN",
            "RSCAN": "RSCAN",
            "MS0": "MadeSimple0",
            "MS1": "MadeSimple1",
            "MS2": "MadeSimple2",
        }

        IVDW_TYPES = {
            1: "DFT-D2",
            10: "DFT-D2",
            11: "DFT-D3",
            12: "DFT-D3-BJ",
            2: "TS",
            20: "TS",
            21: "TS-H",
            202: "MBD",
            4: "dDsC",
        }

        if self.parameters.get("AEXX", 1.00) == 1.00:
            rt = "HF"
        elif self.parameters.get("HFSCREEN", 0.30) == 0.30:
            rt = "HSE03"
        elif self.parameters.get("HFSCREEN", 0.20) == 0.20:
            rt = "HSE06"
        elif self.parameters.get("AEXX", 0.20) == 0.20:
            rt = "B3LYP"
        elif self.parameters.get("LHFCALC", True):
            rt = "PBEO or other Hybrid Functional"
        elif self.incar.get("METAGGA") and self.incar.get("METAGGA") not in [
            "--",
            "None",
        ]:
            incar_tag = self.incar.get("METAGGA", "").strip().upper()
            rt = METAGGA_TYPES.get(incar_tag, incar_tag)
        elif self.parameters.get("GGA"):
            incar_tag = self.parameters.get("GGA", "").strip().upper()
            rt = GGA_TYPES.get(incar_tag, incar_tag)
        elif self.potcar_symbols[0].split()[0] == "PAW":
            rt = "LDA"
        else:
            rt = "unknown"
            warnings.warn("Unknown run type!")

        if self.is_hubbard or self.parameters.get("LDAU", True):
            rt += "+U"

        if self.parameters.get("LUSE_VDW", False):
            rt += "+rVV10"
        elif self.incar.get("IVDW") in IVDW_TYPES:
            rt += "+vdW-" + IVDW_TYPES[self.incar.get("IVDW")]
        elif self.incar.get("IVDW"):
            rt += "+vdW-unknown"

        return rt

    @property
    def is_hubbard(self):
        """
        True if run is a DFT+U run.
        """
        if len(self.hubbards) == 0:
            return False
        return sum(self.hubbards.values()) > 1e-8

    @property
    def is_spin(self):
        """
        True if run is spin-polarized.
        """
        return self.parameters.get("ISPIN", 1) == 2

    def get_computed_entry(
        self, inc_structure=True, parameters=None, data=None, entry_id=f"vasprun-{datetime.datetime.now()}"
    ):
        """
        Returns a ComputedEntry or ComputedStructureEntry from the vasprun.

        Args:
            inc_structure (bool): Set to True if you want
                ComputedStructureEntries to be returned instead of
                ComputedEntries.
            parameters (list): Input parameters to include. It has to be one of
                the properties supported by the Vasprun object. If
                parameters is None, a default set of parameters that are
                necessary for typical post-processing will be set.
            data (list): Output data to include. Has to be one of the properties
                supported by the Vasprun object.
            entry_id (object): Specify an entry id for the ComputedEntry. Defaults to
                "vasprun-{current datetime}"

        Returns:
            ComputedStructureEntry/ComputedEntry
        """
        param_names = {
            "is_hubbard",
            "hubbards",
            "potcar_symbols",
            "potcar_spec",
            "run_type",
        }
        if parameters:
            param_names.update(parameters)
        params = {p: getattr(self, p) for p in param_names}
        data = {p: getattr(self, p) for p in data} if data is not None else {}

        if inc_structure:
            return ComputedStructureEntry(
                self.final_structure, self.final_energy, parameters=params, data=data, entry_id=entry_id
            )
        return ComputedEntry(
            self.final_structure.composition, self.final_energy, parameters=params, data=data, entry_id=entry_id
        )

    def get_band_structure(
        self,
        kpoints_filename: Optional[str] = None,
        efermi: Optional[Union[float, str]] = None,
        line_mode: bool = False,
        force_hybrid_mode: bool = False,
    ):
        """
        Returns the band structure as a BandStructure object

        Args:
            kpoints_filename: Full path of the KPOINTS file from which
                the band structure is generated.
                If none is provided, the code will try to intelligently
                determine the appropriate KPOINTS file by substituting the
                filename of the vasprun.xml with KPOINTS.
                The latter is the default behavior.
            efermi: The Fermi energy associated with the bandstructure, in eV. By default (None),
                uses the value reported by VASP in vasprun.xml. To manually set the Fermi energy,
                pass a float. Pass 'smart' to use the `calculate_efermi()` method, which calculates
                the Fermi level based on band occupancies. This algorithm works by checking whether
                the Fermi level reported by VASP crosses a band. If it does, and if the bandgap is
                nonzero, the Fermi level is placed in the center of the bandgap. Otherwise, the
                value is identical to the value reported by VASP.
            line_mode: Force the band structure to be considered as
                a run along symmetry lines. (Default: False)
            force_hybrid_mode: Makes it possible to read in self-consistent band structure calculations for
                every type of functional. (Default: False)

        Returns:
            a BandStructure object (or more specifically a
            BandStructureSymmLine object if the run is detected to be a run
            along symmetry lines)

            Two types of runs along symmetry lines are accepted: non-sc with
            Line-Mode in the KPOINT file or hybrid, self-consistent with a
            uniform grid+a few kpoints along symmetry lines (explicit KPOINTS
            file) (it's not possible to run a non-sc band structure with hybrid
            functionals). The explicit KPOINTS file needs to have data on the
            kpoint label as commentary.
        """
        if not kpoints_filename:
            kpoints_filename = zpath(os.path.join(os.path.dirname(self.filename), "KPOINTS"))
        if kpoints_filename:
            if not os.path.exists(kpoints_filename) and line_mode is True:
                raise VaspParserError("KPOINTS needed to obtain band structure " "along symmetry lines.")

        if efermi == "smart":
            efermi = self.calculate_efermi()
        elif efermi is None:
            efermi = self.efermi

        kpoint_file = None
        if kpoints_filename and os.path.exists(kpoints_filename):
            kpoint_file = Kpoints.from_file(kpoints_filename)
        lattice_new = Lattice(self.final_structure.lattice.reciprocal_lattice.matrix)

        kpoints = [np.array(self.actual_kpoints[i]) for i in range(len(self.actual_kpoints))]

        p_eigenvals: DefaultDict[Spin, list] = defaultdict(list)
        eigenvals: DefaultDict[Spin, list] = defaultdict(list)

        nkpts = len(kpoints)

        for spin, v in self.eigenvalues.items():
            v = np.swapaxes(v, 0, 1)
            eigenvals[spin] = v[:, :, 0]

            if self.projected_eigenvalues:
                peigen = self.projected_eigenvalues[spin]
                # Original axes for self.projected_eigenvalues are kpoints,
                # band, ion, orb.
                # For BS input, we need band, kpoints, orb, ion.
                peigen = np.swapaxes(peigen, 0, 1)  # Swap kpoint and band axes
                peigen = np.swapaxes(peigen, 2, 3)  # Swap ion and orb axes

                p_eigenvals[spin] = peigen
                # for b in range(min_eigenvalues):
                #     p_eigenvals[spin].append(
                #         [{Orbital(orb): v for orb, v in enumerate(peigen[b, k])}
                #          for k in range(nkpts)])

        # check if we have an hybrid band structure computation
        # for this we look at the presence of the LHFCALC tag
        hybrid_band = False
        if self.parameters.get("LHFCALC", False) or 0.0 in self.actual_kpoints_weights:
            hybrid_band = True

        if kpoint_file is not None:
            if kpoint_file.style == Kpoints.supported_modes.Line_mode:
                line_mode = True

        if line_mode:
            labels_dict = {}
            if hybrid_band or force_hybrid_mode:
                start_bs_index = 0
                for i in range(len(self.actual_kpoints)):
                    if self.actual_kpoints_weights[i] == 0.0:
                        start_bs_index = i
                        break
                for i in range(start_bs_index, len(kpoint_file.kpts)):
                    if kpoint_file.labels[i] is not None:
                        labels_dict[kpoint_file.labels[i]] = kpoint_file.kpts[i]
                # remake the data only considering line band structure k-points
                # (weight = 0.0 kpoints)
                nbands = len(eigenvals[Spin.up])
                kpoints = kpoints[start_bs_index:nkpts]
                up_eigen = [eigenvals[Spin.up][i][start_bs_index:nkpts] for i in range(nbands)]
                if self.projected_eigenvalues:
                    p_eigenvals[Spin.up] = [p_eigenvals[Spin.up][i][start_bs_index:nkpts] for i in range(nbands)]
                if self.is_spin:
                    down_eigen = [eigenvals[Spin.down][i][start_bs_index:nkpts] for i in range(nbands)]
                    eigenvals[Spin.up] = up_eigen
                    eigenvals[Spin.down] = down_eigen
                    if self.projected_eigenvalues:
                        p_eigenvals[Spin.down] = [
                            p_eigenvals[Spin.down][i][start_bs_index:nkpts] for i in range(nbands)
                        ]
                else:
                    eigenvals[Spin.up] = up_eigen
            else:
                if "" in kpoint_file.labels:
                    raise Exception(
                        "A band structure along symmetry lines "
                        "requires a label for each kpoint. "
                        "Check your KPOINTS file"
                    )
                labels_dict = dict(zip(kpoint_file.labels, kpoint_file.kpts))
                labels_dict.pop(None, None)
            return BandStructureSymmLine(
                kpoints,
                eigenvals,
                lattice_new,
                efermi,
                labels_dict,
                structure=self.final_structure,
                projections=p_eigenvals,
            )
        return BandStructure(
            kpoints,
            eigenvals,
            lattice_new,
            efermi,
            structure=self.final_structure,
            projections=p_eigenvals,
        )

    @property
    def eigenvalue_band_properties(self):
        """
        Band properties from the eigenvalues as a tuple,
        (band gap, cbm, vbm, is_band_gap_direct). In the case of separate_spins=True,
        the band gap, cbm, vbm, and is_band_gap_direct are each lists of length 2,
        with index 0 representing the spin-up channel and index 1 representing
        the spin-down channel.
        """
        vbm = -float("inf")
        vbm_kpoint = None
        cbm = float("inf")
        cbm_kpoint = None
        vbm_spins = []
        vbm_spins_kpoints = []
        cbm_spins = []
        cbm_spins_kpoints = []
        if self.separate_spins and len(self.eigenvalues.keys()) != 2:
            raise ValueError("The separate_spins flag can only be True if ISPIN = 2")

        for spin, d in self.eigenvalues.items():
            if self.separate_spins:
                vbm = -float("inf")
                cbm = float("inf")
            for k, val in enumerate(d):
                for (eigenval, occu) in val:
                    if occu > self.occu_tol and eigenval > vbm:
                        vbm = eigenval
                        vbm_kpoint = k
                    elif occu <= self.occu_tol and eigenval < cbm:
                        cbm = eigenval
                        cbm_kpoint = k
            if self.separate_spins:
                vbm_spins.append(vbm)
                vbm_spins_kpoints.append(vbm_kpoint)
                cbm_spins.append(cbm)
                cbm_spins_kpoints.append(cbm_kpoint)
        if self.separate_spins:
            return (
                [max(cbm_spins[0] - vbm_spins[0], 0), max(cbm_spins[1] - vbm_spins[1], 0)],
                [cbm_spins[0], cbm_spins[1]],
                [vbm_spins[0], vbm_spins[1]],
                [vbm_spins_kpoints[0] == cbm_spins_kpoints[0], vbm_spins_kpoints[1] == cbm_spins_kpoints[1]],
            )
        return max(cbm - vbm, 0), cbm, vbm, vbm_kpoint == cbm_kpoint

    def calculate_efermi(self):
        """
        Calculate the Fermi level based on band occupancies, as an alternative to
        using the Fermi level reported directly by VASP. For a semiconductor,
        the Fermi level will be put in the center of the gap. This algorithm works
        by checking whether the Fermi level reported by VASP crosses a band. If it does,
        and if the bandgap is nonzero, place the Fermi level in the middle of the
        bandgap.
        """
        # finding the Fermi level is quite painful, as VASP can sometimes put it slightly
        # inside a band
        fermi_crosses_band = False
        for spin_eigenvalues in self.eigenvalues.values():
            # drop weights and set shape nbands, nkpoints
            spin_eigenvalues = spin_eigenvalues[:, :, 0].transpose(1, 0)
            eigs_below = np.any(spin_eigenvalues < self.efermi, axis=1)
            eigs_above = np.any(spin_eigenvalues > self.efermi, axis=1)
            if np.any(eigs_above & eigs_below):
                fermi_crosses_band = True
        # if the Fermi level crosses a band, the eigenvalue band properties is a more
        # reliable way to check whether this is a real effect
        bandgap, cbm, vbm, _ = self.eigenvalue_band_properties
        if not fermi_crosses_band:
            # safe to use VASP fermi level
            efermi = self.efermi
        elif fermi_crosses_band and bandgap == 0:
            # it is actually a metal
            efermi = self.efermi
        else:
            # Set Fermi level half way between valence and conduction bands
            efermi = (cbm + vbm) / 2

        return efermi

    def get_potcars(self, path):
        """
        :param path: Path to search for POTCARs
        :return: Potcar from path.
        """

        def get_potcar_in_path(p):
            for fn in os.listdir(os.path.abspath(p)):
                if fn.startswith("POTCAR") and ".spec" not in fn:
                    pc = Potcar.from_file(os.path.join(p, fn))
                    if {d.header for d in pc} == set(self.potcar_symbols):
                        return pc
            warnings.warn("No POTCAR file with matching TITEL fields" " was found in {}".format(os.path.abspath(p)))
            return None

        if isinstance(path, (str, Path)):
            path = str(path)
            if "POTCAR" in path:
                potcar = Potcar.from_file(path)
                if {d.TITEL for d in potcar} != set(self.potcar_symbols):
                    raise ValueError("Potcar TITELs do not match Vasprun")
            else:
                potcar = get_potcar_in_path(path)
        elif isinstance(path, bool) and path:
            potcar = get_potcar_in_path(os.path.split(self.filename)[0])
        else:
            potcar = None

        return potcar

    def get_trajectory(self):
        """
        This method returns a Trajectory object, which is an alternative
        representation of self.structures into a single object. Forces are
        added to the Trajectory as site properties.

        Returns: a Trajectory
        """
        # required due to circular imports
        # TODO: fix pymatgen.core.trajectory so it does not load from io.vasp(!)
        from pymatgen.core.trajectory import Trajectory

        structs = []
        for step in self.ionic_steps:
            struct = step["structure"].copy()
            struct.add_site_property("forces", step["forces"])
            structs.append(struct)
        return Trajectory.from_structures(structs, constant_lattice=False)

    def update_potcar_spec(self, path):
        """
        :param path: Path to search for POTCARs
        :return: Potcar spec from path.
        """
        potcar = self.get_potcars(path)
        if potcar:
            self.potcar_spec = [
                {"titel": sym, "hash": ps.get_potcar_hash()}
                for sym in self.potcar_symbols
                for ps in potcar
                if ps.symbol == sym.split()[1]
            ]

    def update_charge_from_potcar(self, path):
        """
        Sets the charge of a structure based on the POTCARs found.

        :param path: Path to search for POTCARs
        """
        potcar = self.get_potcars(path)

        if potcar and self.incar.get("ALGO", "") not in ["GW0", "G0W0", "GW", "BSE"]:
            nelect = self.parameters["NELECT"]
            if len(potcar) == len(self.initial_structure.composition.element_composition):
                potcar_nelect = sum(
                    [self.initial_structure.composition.element_composition[ps.element] * ps.ZVAL for ps in potcar]
                )
            else:
                nums = [len(list(g)) for _, g in itertools.groupby(self.atomic_symbols)]
                potcar_nelect = sum(ps.ZVAL * num for ps, num in zip(potcar, nums))
            charge = nelect - potcar_nelect

            if charge:
                for s in self.structures:
                    s._charge = charge

    def as_dict(self):
        """
        Json-serializable dict representation.
        """
        d = {
            "vasp_version": self.vasp_version,
            "has_vasp_completed": self.converged,
            "nsites": len(self.final_structure),
        }
        comp = self.final_structure.composition
        d["unit_cell_formula"] = comp.as_dict()
        d["reduced_cell_formula"] = Composition(comp.reduced_formula).as_dict()
        d["pretty_formula"] = comp.reduced_formula
        symbols = [s.split()[1] for s in self.potcar_symbols]
        symbols = [re.split(r"_", s)[0] for s in symbols]
        d["is_hubbard"] = self.is_hubbard
        d["hubbards"] = self.hubbards

        unique_symbols = sorted(list(set(self.atomic_symbols)))
        d["elements"] = unique_symbols
        d["nelements"] = len(unique_symbols)

        d["run_type"] = self.run_type

        vin = {
            "incar": dict(self.incar.items()),
            "crystal": self.initial_structure.as_dict(),
            "kpoints": self.kpoints.as_dict(),
        }
        actual_kpts = [
            {
                "abc": list(self.actual_kpoints[i]),
                "weight": self.actual_kpoints_weights[i],
            }
            for i in range(len(self.actual_kpoints))
        ]
        vin["kpoints"]["actual_points"] = actual_kpts
        vin["nkpoints"] = len(actual_kpts)
        vin["potcar"] = [s.split(" ")[1] for s in self.potcar_symbols]
        vin["potcar_spec"] = self.potcar_spec
        vin["potcar_type"] = [s.split(" ")[0] for s in self.potcar_symbols]
        vin["parameters"] = dict(self.parameters.items())
        vin["lattice_rec"] = self.final_structure.lattice.reciprocal_lattice.as_dict()
        d["input"] = vin

        nsites = len(self.final_structure)

        try:
            vout = {
                "ionic_steps": self.ionic_steps,
                "final_energy": self.final_energy,
                "final_energy_per_atom": self.final_energy / nsites,
                "crystal": self.final_structure.as_dict(),
                "efermi": self.efermi,
            }
        except (ArithmeticError, TypeError):
            vout = {
                "ionic_steps": self.ionic_steps,
                "final_energy": self.final_energy,
                "final_energy_per_atom": None,
                "crystal": self.final_structure.as_dict(),
                "efermi": self.efermi,
            }

        if self.eigenvalues:
            eigen = {str(spin): v.tolist() for spin, v in self.eigenvalues.items()}
            vout["eigenvalues"] = eigen
            (gap, cbm, vbm, is_direct) = self.eigenvalue_band_properties
            vout.update(dict(bandgap=gap, cbm=cbm, vbm=vbm, is_gap_direct=is_direct))

            if self.projected_eigenvalues:
                vout["projected_eigenvalues"] = {
                    str(spin): v.tolist() for spin, v in self.projected_eigenvalues.items()
                }

            if self.projected_magnetisation is not None:
                vout["projected_magnetisation"] = self.projected_magnetisation.tolist()

        vout["epsilon_static"] = self.epsilon_static
        vout["epsilon_static_wolfe"] = self.epsilon_static_wolfe
        vout["epsilon_ionic"] = self.epsilon_ionic
        d["output"] = vout
        return jsanitize(d, strict=True)

    def _parse_params(self, elem):
        params = {}
        for c in elem:
            name = c.attrib.get("name")
            if c.tag not in ("i", "v"):
                p = self._parse_params(c)
                if name == "response functions":
                    # Delete duplicate fields from "response functions",
                    # which overrides the values in the root params.
                    p = {k: v for k, v in p.items() if k not in params}
                params.update(p)
            else:
                ptype = c.attrib.get("type")
                val = c.text.strip() if c.text else ""
                if c.tag == "i":
                    params[name] = _parse_parameters(ptype, val)
                else:
                    params[name] = _parse_v_parameters(ptype, val, self.filename, name)
        elem.clear()
        return Incar(params)

    @staticmethod
    def _parse_atominfo(elem):
        for a in elem.findall("array"):
            if a.attrib["name"] == "atoms":
                atomic_symbols = [rc.find("c").text.strip() for rc in a.find("set")]
            elif a.attrib["name"] == "atomtypes":
                potcar_symbols = [rc.findall("c")[4].text.strip() for rc in a.find("set")]

        # ensure atomic symbols are valid elements
        def parse_atomic_symbol(symbol):
            try:
                return str(Element(symbol))
            # vasprun.xml uses X instead of Xe for xenon
            except ValueError as e:
                if symbol == "X":
                    return "Xe"
                if symbol == "r":
                    return "Zr"
                raise e

        elem.clear()
        return [parse_atomic_symbol(sym) for sym in atomic_symbols], potcar_symbols

    @staticmethod
    def _parse_kpoints(elem):
        e = elem
        if elem.find("generation"):
            e = elem.find("generation")
        k = Kpoints("Kpoints from vasprun.xml")
        k.style = Kpoints.supported_modes.from_string(e.attrib["param"] if "param" in e.attrib else "Reciprocal")
        for v in e.findall("v"):
            name = v.attrib.get("name")
            toks = v.text.split()
            if name == "divisions":
                k.kpts = [[int(i) for i in toks]]
            elif name == "usershift":
                k.kpts_shift = [float(i) for i in toks]
            elif name in {"genvec1", "genvec2", "genvec3", "shift"}:
                setattr(k, name, [float(i) for i in toks])
        for va in elem.findall("varray"):
            name = va.attrib["name"]
            if name == "kpointlist":
                actual_kpoints = _parse_varray(va)
            elif name == "weights":
                weights = [i[0] for i in _parse_varray(va)]
        elem.clear()
        if k.style == Kpoints.supported_modes.Reciprocal:
            k = Kpoints(
                comment="Kpoints from vasprun.xml",
                style=Kpoints.supported_modes.Reciprocal,
                num_kpts=len(k.kpts),
                kpts=actual_kpoints,
                kpts_weights=weights,
            )
        return k, actual_kpoints, weights

    def _parse_structure(self, elem):
        latt = _parse_varray(elem.find("crystal").find("varray"))
        pos = _parse_varray(elem.find("varray"))
        struct = Structure(latt, self.atomic_symbols, pos)
        sdyn = elem.find("varray/[@name='selective']")
        if sdyn:
            struct.add_site_property("selective_dynamics", _parse_varray(sdyn))
        return struct

    @staticmethod
    def _parse_diel(elem):
        imag = [
            [_vasprun_float(l) for l in r.text.split()]
            for r in elem.find("imag").find("array").find("set").findall("r")
        ]
        real = [
            [_vasprun_float(l) for l in r.text.split()]
            for r in elem.find("real").find("array").find("set").findall("r")
        ]
        elem.clear()
        return [e[0] for e in imag], [e[1:] for e in real], [e[1:] for e in imag]

    @staticmethod
    def _parse_optical_transition(elem):
        for va in elem.findall("varray"):
            if va.attrib.get("name") == "opticaltransitions":
                # opticaltransitions array contains oscillator strength and probability of transition
                oscillator_strength = np.array(_parse_varray(va))[
                    0:,
                ]
                probability_transition = np.array(_parse_varray(va))[0:, 1]
        return oscillator_strength, probability_transition

    def _parse_chemical_shielding_calculation(self, elem):
        calculation = []
        istep = {}
        try:
            s = self._parse_structure(elem.find("structure"))
        except AttributeError:  # not all calculations have a structure
            s = None
            pass
        for va in elem.findall("varray"):
            istep[va.attrib["name"]] = _parse_varray(va)
        istep["structure"] = s
        istep["electronic_steps"] = []
        calculation.append(istep)
        for scstep in elem.findall("scstep"):
            try:
                d = {i.attrib["name"]: _vasprun_float(i.text) for i in scstep.find("energy").findall("i")}
                cur_ene = d["e_fr_energy"]
                min_steps = 1 if len(calculation) >= 1 else self.parameters.get("NELMIN", 5)
                if len(calculation[-1]["electronic_steps"]) <= min_steps:
                    calculation[-1]["electronic_steps"].append(d)
                else:
                    last_ene = calculation[-1]["electronic_steps"][-1]["e_fr_energy"]
                    if abs(cur_ene - last_ene) < 1.0:
                        calculation[-1]["electronic_steps"].append(d)
                    else:
                        calculation.append({"electronic_steps": [d]})
            except AttributeError:  # not all calculations have an energy
                pass
        calculation[-1].update(calculation[-1]["electronic_steps"][-1])
        return calculation

    def _parse_calculation(self, elem):
        try:
            istep = {i.attrib["name"]: float(i.text) for i in elem.find("energy").findall("i")}
        except AttributeError:  # not all calculations have an energy
            istep = {}
            pass
        esteps = []
        for scstep in elem.findall("scstep"):
            try:
                d = {i.attrib["name"]: _vasprun_float(i.text) for i in scstep.find("energy").findall("i")}
                esteps.append(d)
            except AttributeError:  # not all calculations have an energy
                pass
        try:
            s = self._parse_structure(elem.find("structure"))
        except AttributeError:  # not all calculations have a structure
            s = None
            pass
        for va in elem.findall("varray"):
            istep[va.attrib["name"]] = _parse_varray(va)
        istep["electronic_steps"] = esteps
        istep["structure"] = s
        elem.clear()
        return istep

    @staticmethod
    def _parse_dos(elem):
        efermi = float(elem.find("i").text)
        energies = None
        tdensities = {}
        idensities = {}

        for s in elem.find("total").find("array").find("set").findall("set"):
            data = np.array(_parse_varray(s))
            energies = data[:, 0]
            spin = Spin.up if s.attrib["comment"] == "spin 1" else Spin.down
            tdensities[spin] = data[:, 1]
            idensities[spin] = data[:, 2]

        pdoss = []
        partial = elem.find("partial")
        if partial is not None:
            orbs = [ss.text for ss in partial.find("array").findall("field")]
            orbs.pop(0)
            lm = any("x" in s for s in orbs)
            for s in partial.find("array").find("set").findall("set"):
                pdos = defaultdict(dict)

                for ss in s.findall("set"):
                    spin = Spin.up if ss.attrib["comment"] == "spin 1" else Spin.down
                    data = np.array(_parse_varray(ss))
                    nrow, ncol = data.shape
                    for j in range(1, ncol):
                        if lm:
                            orb = Orbital(j - 1)
                        else:
                            orb = OrbitalType(j - 1)
                        pdos[orb][spin] = data[:, j]
                pdoss.append(pdos)
        elem.clear()
        return (
            Dos(efermi, energies, tdensities),
            Dos(efermi, energies, idensities),
            pdoss,
        )

    @staticmethod
    def _parse_eigen(elem):
        eigenvalues = defaultdict(list)
        for s in elem.find("array").find("set").findall("set"):
            spin = Spin.up if s.attrib["comment"] == "spin 1" else Spin.down
            for ss in s.findall("set"):
                eigenvalues[spin].append(_parse_varray(ss))
        eigenvalues = {spin: np.array(v) for spin, v in eigenvalues.items()}
        elem.clear()
        return eigenvalues

    @staticmethod
    def _parse_projected_eigen(elem):
        root = elem.find("array").find("set")
        proj_eigen = defaultdict(list)
        for s in root.findall("set"):
            spin = int(re.match(r"spin(\d+)", s.attrib["comment"]).group(1))

            # Force spin to be +1 or -1
            for kpt, ss in enumerate(s.findall("set")):
                dk = []
                for band, sss in enumerate(ss.findall("set")):
                    db = _parse_varray(sss)
                    dk.append(db)
                proj_eigen[spin].append(dk)
        proj_eigen = {spin: np.array(v) for spin, v in proj_eigen.items()}

        if len(proj_eigen) > 2:
            # non-collinear magentism (also spin-orbit coupling) enabled, last three
            # "spin channels" are the projected magnetisation of the orbitals in the
            # x, y, and z cartesian coordinates
            proj_mag = np.stack([proj_eigen.pop(i) for i in range(2, 5)], axis=-1)
            proj_eigen = {Spin.up: proj_eigen[1]}
        else:
            proj_eigen = {Spin.up if k == 1 else Spin.down: v for k, v in proj_eigen.items()}
            proj_mag = None

        elem.clear()
        return proj_eigen, proj_mag

    @staticmethod
    def _parse_dynmat(elem):
        hessian = []
        eigenvalues = []
        eigenvectors = []
        for v in elem.findall("v"):
            if v.attrib["name"] == "eigenvalues":
                eigenvalues = [float(i) for i in v.text.split()]
        for va in elem.findall("varray"):
            if va.attrib["name"] == "hessian":
                for v in va.findall("v"):
                    hessian.append([float(i) for i in v.text.split()])
            elif va.attrib["name"] == "eigenvectors":
                for v in va.findall("v"):
                    eigenvectors.append([float(i) for i in v.text.split()])
        return hessian, eigenvalues, eigenvectors


class BSVasprun(Vasprun):
    """
    A highly optimized version of Vasprun that parses only eigenvalues for
    bandstructures. All other properties like structures, parameters,
    etc. are ignored.
    """

    def __init__(
        self,
        filename: str,
        parse_projected_eigen: Union[bool, str] = False,
        parse_potcar_file: Union[bool, str] = False,
        occu_tol: float = 1e-8,
        separate_spins: bool = False,
    ):
        """
        Args:
            filename: Filename to parse
            parse_projected_eigen: Whether to parse the projected
                eigenvalues. Defaults to False. Set to True to obtain projected
                eigenvalues. **Note that this can take an extreme amount of time
                and memory.** So use this wisely.
            parse_potcar_file: Whether to parse the potcar file to read
                the potcar hashes for the potcar_spec attribute. Defaults to True,
                where no hashes will be determined and the potcar_spec dictionaries
                will read {"symbol": ElSymbol, "hash": None}. By Default, looks in
                the same directory as the vasprun.xml, with same extensions as
                 Vasprun.xml. If a string is provided, looks at that filepath.
            occu_tol: Sets the minimum tol for the determination of the
                vbm and cbm. Usually the default of 1e-8 works well enough,
                but there may be pathological cases.
            separate_spins (bool): Whether the band gap, CBM, and VBM should be
                reported for each individual spin channel. Defaults to False,
                which computes the eigenvalue band properties independent of
                the spin orientation. If True, the calculation must be spin-polarized.
        """
        self.filename = filename
        self.occu_tol = occu_tol
        self.separate_spins = separate_spins

        with zopen(filename, "rt") as f:
            self.efermi = None
            parsed_header = False
            self.eigenvalues = None
            self.projected_eigenvalues = None
            for event, elem in ET.iterparse(f):
                tag = elem.tag
                if not parsed_header:
                    if tag == "generator":
                        self.generator = self._parse_params(elem)
                    elif tag == "incar":
                        self.incar = self._parse_params(elem)
                    elif tag == "kpoints":
                        (
                            self.kpoints,
                            self.actual_kpoints,
                            self.actual_kpoints_weights,
                        ) = self._parse_kpoints(elem)
                    elif tag == "parameters":
                        self.parameters = self._parse_params(elem)
                    elif tag == "atominfo":
                        self.atomic_symbols, self.potcar_symbols = self._parse_atominfo(elem)
                        self.potcar_spec = [{"titel": p, "hash": None} for p in self.potcar_symbols]
                        parsed_header = True
                elif tag == "i" and elem.attrib.get("name") == "efermi":
                    self.efermi = float(elem.text)
                elif tag == "eigenvalues":
                    self.eigenvalues = self._parse_eigen(elem)
                elif parse_projected_eigen and tag == "projected":
                    (
                        self.projected_eigenvalues,
                        self.projected_magnetisation,
                    ) = self._parse_projected_eigen(elem)
                elif tag == "structure" and elem.attrib.get("name") == "finalpos":
                    self.final_structure = self._parse_structure(elem)
        self.vasp_version = self.generator["version"]
        if parse_potcar_file:
            self.update_potcar_spec(parse_potcar_file)

    def as_dict(self):
        """
        Json-serializable dict representation.
        """
        d = {
            "vasp_version": self.vasp_version,
            "has_vasp_completed": True,
            "nsites": len(self.final_structure),
        }
        comp = self.final_structure.composition
        d["unit_cell_formula"] = comp.as_dict()
        d["reduced_cell_formula"] = Composition(comp.reduced_formula).as_dict()
        d["pretty_formula"] = comp.reduced_formula
        d["is_hubbard"] = self.is_hubbard
        d["hubbards"] = self.hubbards

        unique_symbols = sorted(list(set(self.atomic_symbols)))
        d["elements"] = unique_symbols
        d["nelements"] = len(unique_symbols)

        d["run_type"] = self.run_type

        vin = {
            "incar": dict(self.incar),
            "crystal": self.final_structure.as_dict(),
            "kpoints": self.kpoints.as_dict(),
        }
        actual_kpts = [
            {
                "abc": list(self.actual_kpoints[i]),
                "weight": self.actual_kpoints_weights[i],
            }
            for i in range(len(self.actual_kpoints))
        ]
        vin["kpoints"]["actual_points"] = actual_kpts
        vin["potcar"] = [s.split(" ")[1] for s in self.potcar_symbols]
        vin["potcar_spec"] = self.potcar_spec
        vin["potcar_type"] = [s.split(" ")[0] for s in self.potcar_symbols]
        vin["parameters"] = dict(self.parameters)
        vin["lattice_rec"] = self.final_structure.lattice.reciprocal_lattice.as_dict()
        d["input"] = vin

        vout = {"crystal": self.final_structure.as_dict(), "efermi": self.efermi}

        if self.eigenvalues:
            eigen = defaultdict(dict)
            for spin, values in self.eigenvalues.items():
                for i, v in enumerate(values):
                    eigen[i][str(spin)] = v
            vout["eigenvalues"] = eigen
            (gap, cbm, vbm, is_direct) = self.eigenvalue_band_properties
            vout.update(dict(bandgap=gap, cbm=cbm, vbm=vbm, is_gap_direct=is_direct))

            if self.projected_eigenvalues:
                peigen = []
                for i in range(len(eigen)):
                    peigen.append({})
                for spin, v in self.projected_eigenvalues.items():
                    for kpoint_index, vv in enumerate(v):
                        if str(spin) not in peigen[kpoint_index]:
                            peigen[kpoint_index][str(spin)] = vv
                vout["projected_eigenvalues"] = peigen

        d["output"] = vout
        return jsanitize(d, strict=True)


class Outcar:
    """
    Parser for data in OUTCAR that is not available in Vasprun.xml

    Note, this class works a bit differently than most of the other
    VaspObjects, since the OUTCAR can be very different depending on which
    "type of run" performed.

    Creating the OUTCAR class with a filename reads "regular parameters" that
    are always present.

    .. attribute:: magnetization

        Magnetization on each ion as a tuple of dict, e.g.,
        ({"d": 0.0, "p": 0.003, "s": 0.002, "tot": 0.005}, ... )
        Note that this data is not always present.  LORBIT must be set to some
        other value than the default.

    .. attribute:: chemical_shielding

        chemical shielding on each ion as a dictionary with core and valence contributions

    .. attribute:: unsym_cs_tensor

        Unsymmetrized chemical shielding tensor matrixes on each ion as a list.
        e.g.,
        [[[sigma11, sigma12, sigma13],
          [sigma21, sigma22, sigma23],
          [sigma31, sigma32, sigma33]],
          ...
         [[sigma11, sigma12, sigma13],
          [sigma21, sigma22, sigma23],
          [sigma31, sigma32, sigma33]]]

    .. attribute:: cs_g0_contribution

        G=0 contribution to chemical shielding. 2D rank 3 matrix

    .. attribute:: cs_core_contribution

        Core contribution to chemical shielding. dict. e.g.,
        {'Mg': -412.8, 'C': -200.5, 'O': -271.1}

    .. attribute:: efg

        Electric Field Gradient (EFG) tensor on each ion as a tuple of dict, e.g.,
        ({"cq": 0.1, "eta", 0.2, "nuclear_quadrupole_moment": 0.3},
         {"cq": 0.7, "eta", 0.8, "nuclear_quadrupole_moment": 0.9},
         ...)

    .. attribute:: charge

        Charge on each ion as a tuple of dict, e.g.,
        ({"p": 0.154, "s": 0.078, "d": 0.0, "tot": 0.232}, ...)
        Note that this data is not always present.  LORBIT must be set to some
        other value than the default.

    .. attribute:: is_stopped

        True if OUTCAR is from a stopped run (using STOPCAR, see Vasp Manual).

    .. attribute:: run_stats

        Various useful run stats as a dict including "System time (sec)",
        "Total CPU time used (sec)", "Elapsed time (sec)",
        "Maximum memory used (kb)", "Average memory used (kb)",
        "User time (sec)".

    .. attribute:: elastic_tensor
        Total elastic moduli (Kbar) is given in a 6x6 array matrix.

    .. attribute:: drift
        Total drift for each step in eV/Atom

    .. attribute:: ngf
        Dimensions for the Augementation grid

    .. attribute: sampling_radii
        Size of the sampling radii in VASP for the test charges for
        the electrostatic potential at each atom. Total array size is the number
        of elements present in the calculation

    .. attribute: electrostatic_potential
        Average electrostatic potential at each atomic position in order
        of the atoms in POSCAR.

    ..attribute: final_energy_contribs
        Individual contributions to the total final energy as a dictionary.
        Include contirbutions from keys, e.g.:
        {'DENC': -505778.5184347, 'EATOM': 15561.06492564, 'EBANDS': -804.53201231,
        'EENTRO': -0.08932659, 'EXHF': 0.0, 'Ediel_sol': 0.0,
        'PAW double counting': 664.6726974100002, 'PSCENC': 742.48691646,
        'TEWEN': 489742.86847338, 'XCENC': -169.64189814}

    One can then call a specific reader depending on the type of run being
    performed. These are currently: read_igpar(), read_lepsilon() and
    read_lcalcpol(), read_core_state_eign(), read_avg_core_pot().

    See the documentation of those methods for more documentation.

    Authors: Rickard Armiento, Shyue Ping Ong
    """

    def __init__(self, filename):
        """
        Args:
            filename (str): OUTCAR filename to parse.
        """
        self.filename = filename
        self.is_stopped = False

        # data from end of OUTCAR
        charge = []
        mag_x = []
        mag_y = []
        mag_z = []
        header = []
        run_stats = {}
        total_mag = None
        nelect = None
        efermi = None
        total_energy = None

        time_patt = re.compile(r"\((sec|kb)\)")
        efermi_patt = re.compile(r"E-fermi\s*:\s*(\S+)")
        nelect_patt = re.compile(r"number of electron\s+(\S+)\s+magnetization")
        mag_patt = re.compile(r"number of electron\s+\S+\s+magnetization\s+(" r"\S+)")
        toten_pattern = re.compile(r"free  energy   TOTEN\s+=\s+([\d\-\.]+)")

        all_lines = []
        for line in reverse_readfile(self.filename):
<<<<<<< HEAD
            # GCM: Hack try statement
            try:
                clean = line.strip()
                all_lines.append(clean)
                if clean.find("soft stop encountered!  aborting job") != -1:
                    self.is_stopped = True
                else:
                    if time_patt.search(line):
                        tok = line.strip().split(":")
                        run_stats[tok[0].strip()] = float(tok[1].strip())
=======
            clean = line.strip()
            all_lines.append(clean)
            if clean.find("soft stop encountered!  aborting job") != -1:
                self.is_stopped = True
            else:
                if time_patt.search(line):
                    tok = line.strip().split(":")
                    try:
                        # try-catch because VASP 6.2.0 may print
                        # Average memory used (kb):          N/A
                        # which cannot be parsed as float
                        run_stats[tok[0].strip()] = float(tok[1].strip())
                    except ValueError:
                        run_stats[tok[0].strip()] = None
                    continue
                m = efermi_patt.search(clean)
                if m:
                    try:
                        # try-catch because VASP sometimes prints
                        # 'E-fermi: ********     XC(G=0):  -6.1327
                        # alpha+bet : -1.8238'
                        efermi = float(m.group(1))
                        continue
                    except ValueError:
                        efermi = None
>>>>>>> 787a5f4d
                        continue
                    m = efermi_patt.search(clean)
                    if m:
                        try:
                            # try-catch because VASP sometimes prints
                            # 'E-fermi: ********     XC(G=0):  -6.1327
                            # alpha+bet : -1.8238'
                            efermi = float(m.group(1))
                            continue
                        except ValueError:
                            efermi = None
                            continue
                    m = nelect_patt.search(clean)
                    if m:
                        nelect = float(m.group(1))
                    m = mag_patt.search(clean)
                    if m:
                        total_mag = float(m.group(1))
                    if total_energy is None:
                        m = toten_pattern.search(clean)
                        if m:
                            total_energy = float(m.group(1))
            except Exception as exc:
                print(exc)
            if all([nelect, total_mag is not None, efermi is not None, run_stats]):
                break

        # For single atom systems, VASP doesn't print a total line, so
        # reverse parsing is very difficult
        read_charge = False
        read_mag_x = False
        read_mag_y = False  # for SOC calculations only
        read_mag_z = False
        all_lines.reverse()
        for clean in all_lines:
            if read_charge or read_mag_x or read_mag_y or read_mag_z:
                if clean.startswith("# of ion"):
                    header = re.split(r"\s{2,}", clean.strip())
                    header.pop(0)
                else:
                    m = re.match(r"\s*(\d+)\s+(([\d\.\-]+)\s+)+", clean)
                    if m:
                        toks = [float(i) for i in re.findall(r"[\d\.\-]+", clean)]
                        toks.pop(0)
                        if read_charge:
                            charge.append(dict(zip(header, toks)))
                        elif read_mag_x:
                            mag_x.append(dict(zip(header, toks)))
                        elif read_mag_y:
                            mag_y.append(dict(zip(header, toks)))
                        elif read_mag_z:
                            mag_z.append(dict(zip(header, toks)))
                    elif clean.startswith("tot"):
                        read_charge = False
                        read_mag_x = False
                        read_mag_y = False
                        read_mag_z = False
            if clean == "total charge":
                charge = []
                read_charge = True
                read_mag_x, read_mag_y, read_mag_z = False, False, False
            elif clean == "magnetization (x)":
                mag_x = []
                read_mag_x = True
                read_charge, read_mag_y, read_mag_z = False, False, False
            elif clean == "magnetization (y)":
                mag_y = []
                read_mag_y = True
                read_charge, read_mag_x, read_mag_z = False, False, False
            elif clean == "magnetization (z)":
                mag_z = []
                read_mag_z = True
                read_charge, read_mag_x, read_mag_y = False, False, False
            elif re.search("electrostatic", clean):
                read_charge, read_mag_x, read_mag_y, read_mag_z = (
                    False,
                    False,
                    False,
                    False,
                )

        # merge x, y and z components of magmoms if present (SOC calculation)
        if mag_y and mag_z:
            # TODO: detect spin axis
            mag = []
            for idx in range(len(mag_x)):
                mag.append(
                    {key: [mag_x[idx][key], mag_y[idx][key], mag_z[idx][key]] for key in mag_x[0].keys()}
                )
        else:
            mag = mag_x

        # data from beginning of OUTCAR
        run_stats["cores"] = 0
        with zopen(filename, "rt") as f:
            for line in f:
                if "running" in line:
                    run_stats["cores"] = line.split()[2]
                    break

        self.run_stats = run_stats
        self.magnetization = tuple(mag)
        self.charge = tuple(charge)
        self.efermi = efermi
        self.nelect = nelect
        self.total_mag = total_mag
        self.final_energy = total_energy
        self.data = {}

        # Read "total number of plane waves", NPLWV:
        self.read_pattern(
            {"nplwv": r"total plane-waves  NPLWV =\s+(\*{6}|\d+)"},
            terminate_on_match=True,
        )
        try:
            self.data["nplwv"] = [[int(self.data["nplwv"][0][0])]]
        except ValueError:
            self.data["nplwv"] = [[None]]

        nplwvs_at_kpoints = [
            n
            for [n] in self.read_table_pattern(
                r"\n{3}-{104}\n{3}",
                r".+plane waves:\s+(\*{6,}|\d+)",
                r"maximum and minimum number of plane-waves",
            )
        ]
        self.data["nplwvs_at_kpoints"] = [None for n in nplwvs_at_kpoints]
        for (n, nplwv) in enumerate(nplwvs_at_kpoints):
            try:
                self.data["nplwvs_at_kpoints"][n] = int(nplwv)
            except ValueError:
                pass

        # Read the drift:
        self.read_pattern(
            {"drift": r"total drift:\s+([\.\-\d]+)\s+([\.\-\d]+)\s+([\.\-\d]+)"},
            terminate_on_match=False,
            postprocess=float,
        )
        self.drift = self.data.get("drift", [])

        # Check if calculation is spin polarized
        self.spin = False
        self.read_pattern({"spin": "ISPIN  =      2"})
        if self.data.get("spin", []):
            self.spin = True

        # Check if calculation is noncollinear
        self.noncollinear = False
        self.read_pattern({"noncollinear": "LNONCOLLINEAR =      T"})
        if self.data.get("noncollinear", []):
            self.noncollinear = False

        # Check if the calculation type is DFPT
        self.dfpt = False
        self.read_pattern(
            {"ibrion": r"IBRION =\s+([\-\d]+)"},
            terminate_on_match=True,
            postprocess=int,
        )
        if self.data.get("ibrion", [[0]])[0][0] > 6:
            self.dfpt = True
            self.read_internal_strain_tensor()

        # Check to see if LEPSILON is true and read piezo data if so
        self.lepsilon = False
        self.read_pattern({"epsilon": "LEPSILON=     T"})
        if self.data.get("epsilon", []):
            self.lepsilon = True
            self.read_lepsilon()
            # only read ionic contribution if DFPT is turned on
            if self.dfpt:
                self.read_lepsilon_ionic()

        # Check to see if LCALCPOL is true and read polarization data if so
        self.lcalcpol = False
        self.read_pattern({"calcpol": "LCALCPOL   =     T"})
        if self.data.get("calcpol", []):
            self.lcalcpol = True
            self.read_lcalcpol()
            self.read_pseudo_zval()

        # Read electrostatic potential
        self.electrostatic_potential = None
        self.ngf = None
        self.sampling_radii = None
        self.read_pattern({"electrostatic": r"average \(electrostatic\) potential at core"})
        if self.data.get("electrostatic", []):
            self.read_electrostatic_potential()

        self.nmr_cs = False
        self.read_pattern({"nmr_cs": r"LCHIMAG   =     (T)"})
        if self.data.get("nmr_cs", None):
            self.nmr_cs = True
            self.read_chemical_shielding()
            self.read_cs_g0_contribution()
            self.read_cs_core_contribution()
            self.read_cs_raw_symmetrized_tensors()

        self.nmr_efg = False
        self.read_pattern({"nmr_efg": r"NMR quadrupolar parameters"})
        if self.data.get("nmr_efg", None):
            self.nmr_efg = True
            self.read_nmr_efg()
            self.read_nmr_efg_tensor()

        self.has_onsite_density_matrices = False
        self.read_pattern(
            {"has_onsite_density_matrices": r"onsite density matrix"},
            terminate_on_match=True,
        )
        if "has_onsite_density_matrices" in self.data:
            self.has_onsite_density_matrices = True
            self.read_onsite_density_matrices()

        # Store the individual contributions to the final total energy
        final_energy_contribs = {}
        for k in [
            "PSCENC",
            "TEWEN",
            "DENC",
            "EXHF",
            "XCENC",
            "PAW double counting",
            "EENTRO",
            "EBANDS",
            "EATOM",
            "Ediel_sol",
        ]:
            if k == "PAW double counting":
                self.read_pattern({k: r"%s\s+=\s+([\.\-\d]+)\s+([\.\-\d]+)" % (k)})
            else:
                self.read_pattern({k: r"%s\s+=\s+([\d\-\.]+)" % (k)})
            if not self.data[k]:
                continue
            final_energy_contribs[k] = sum([float(f) for f in self.data[k][-1]])
        self.final_energy_contribs = final_energy_contribs

    def read_pattern(self, patterns, reverse=False, terminate_on_match=False, postprocess=str):
        r"""
        General pattern reading. Uses monty's regrep method. Takes the same
        arguments.

        Args:
            patterns (dict): A dict of patterns, e.g.,
                {"energy": r"energy\\(sigma->0\\)\\s+=\\s+([\\d\\-.]+)"}.
            reverse (bool): Read files in reverse. Defaults to false. Useful for
                large files, esp OUTCARs, especially when used with
                terminate_on_match.
            terminate_on_match (bool): Whether to terminate when there is at
                least one match in each key in pattern.
            postprocess (callable): A post processing function to convert all
                matches. Defaults to str, i.e., no change.

        Renders accessible:
            Any attribute in patterns. For example,
            {"energy": r"energy\\(sigma->0\\)\\s+=\\s+([\\d\\-.]+)"} will set the
            value of self.data["energy"] = [[-1234], [-3453], ...], to the
            results from regex and postprocess. Note that the returned values
            are lists of lists, because you can grep multiple items on one line.
        """
        matches = regrep(
            self.filename,
            patterns,
            reverse=reverse,
            terminate_on_match=terminate_on_match,
            postprocess=postprocess,
        )
        for k in patterns.keys():
            self.data[k] = [i[0] for i in matches.get(k, [])]

    def read_table_pattern(
        self,
        header_pattern,
        row_pattern,
        footer_pattern,
        postprocess=str,
        attribute_name=None,
        last_one_only=True,
    ):
        r"""
        Parse table-like data. A table composes of three parts: header,
        main body, footer. All the data matches "row pattern" in the main body
        will be returned.

        Args:
            header_pattern (str): The regular expression pattern matches the
                table header. This pattern should match all the text
                immediately before the main body of the table. For multiple
                sections table match the text until the section of
                interest. MULTILINE and DOTALL options are enforced, as a
                result, the "." meta-character will also match "\n" in this
                section.
            row_pattern (str): The regular expression matches a single line in
                the table. Capture interested field using regular expression
                groups.
            footer_pattern (str): The regular expression matches the end of the
                table. E.g. a long dash line.
            postprocess (callable): A post processing function to convert all
                matches. Defaults to str, i.e., no change.
            attribute_name (str): Name of this table. If present the parsed data
                will be attached to "data. e.g. self.data["efg"] = [...]
            last_one_only (bool): All the tables will be parsed, if this option
                is set to True, only the last table will be returned. The
                enclosing list will be removed. i.e. Only a single table will
                be returned. Default to be True.

        Returns:
            List of tables. 1) A table is a list of rows. 2) A row if either a list of
            attribute values in case the the capturing group is defined without name in
            row_pattern, or a dict in case that named capturing groups are defined by
            row_pattern.
        """
        with zopen(self.filename, "rt") as f:
            text = f.read()
        table_pattern_text = header_pattern + r"\s*^(?P<table_body>(?:\s+" + row_pattern + r")+)\s+" + footer_pattern
        table_pattern = re.compile(table_pattern_text, re.MULTILINE | re.DOTALL)
        rp = re.compile(row_pattern)
        tables = []
        for mt in table_pattern.finditer(text):
            table_body_text = mt.group("table_body")
            table_contents = []
            for line in table_body_text.split("\n"):
                ml = rp.search(line)
                # skip empty lines
                if not ml:
                    continue
                d = ml.groupdict()
                if len(d) > 0:
                    processed_line = {k: postprocess(v) for k, v in d.items()}
                else:
                    processed_line = [postprocess(v) for v in ml.groups()]
                table_contents.append(processed_line)
            tables.append(table_contents)
        if last_one_only:
            retained_data = tables[-1]
        else:
            retained_data = tables
        if attribute_name is not None:
            self.data[attribute_name] = retained_data
        return retained_data

    def read_electrostatic_potential(self):
        """
        Parses the eletrostatic potential for the last ionic step
        """
        pattern = {"ngf": r"\s+dimension x,y,z NGXF=\s+([\.\-\d]+)\sNGYF=\s+([\.\-\d]+)\sNGZF=\s+([\.\-\d]+)"}
        self.read_pattern(pattern, postprocess=int)
        self.ngf = self.data.get("ngf", [[]])[0]

        pattern = {"radii": r"the test charge radii are((?:\s+[\.\-\d]+)+)"}
        self.read_pattern(pattern, reverse=True, terminate_on_match=True, postprocess=str)
        self.sampling_radii = [float(f) for f in self.data["radii"][0][0].split()]

        header_pattern = r"\(the norm of the test charge is\s+[\.\-\d]+\)"
        table_pattern = r"((?:\s+\d+\s*[\.\-\d]+)+)"
        footer_pattern = r"\s+E-fermi :"

        pots = self.read_table_pattern(header_pattern, table_pattern, footer_pattern)
        pots = "".join(itertools.chain.from_iterable(pots))

        pots = re.findall(r"\s+\d+\s*([\.\-\d]+)+", pots)

        self.electrostatic_potential = [float(f) for f in pots]

    @staticmethod
    def _parse_sci_notation(line):
        """
        Method to parse lines with values in scientific notation and potentially
        without spaces in between the values. This assumes that the scientific
        notation always lists two digits for the exponent, e.g. 3.535E-02
        Args:
            line: line to parse

        Returns: an array of numbers if found, or empty array if not

        """
        m = re.findall(r"[\.\-\d]+E[\+\-]\d{2}", line)
        if m:
            return [float(t) for t in m]
        return []

    def read_freq_dielectric(self):
        """
        Parses the frequency dependent dielectric function (obtained with
        LOPTICS). Frequencies (in eV) are in self.frequencies, and dielectric
        tensor function is given as self.dielectric_tensor_function.
        """

        plasma_pattern = r"plasma frequency squared.*"
        dielectric_pattern = (
            r"frequency dependent\s+IMAGINARY "
            r"DIELECTRIC FUNCTION \(independent particle, "
            r"no local field effects\)(\sdensity-density)*$"
        )
        row_pattern = r"\s+".join([r"([\.\-\d]+)"] * 3)
        plasma_frequencies = defaultdict(list)
        read_plasma = False
        read_dielectric = False
        energies = []
        data = {"REAL": [], "IMAGINARY": []}
        count = 0
        component = "IMAGINARY"
        with zopen(self.filename, "rt") as f:
            for l in f:
                l = l.strip()
                if re.match(plasma_pattern, l):
                    read_plasma = "intraband" if "intraband" in l else "interband"
                elif re.match(dielectric_pattern, l):
                    read_plasma = False
                    read_dielectric = True
                    row_pattern = r"\s+".join([r"([\.\-\d]+)"] * 7)

                if read_plasma and re.match(row_pattern, l):
                    plasma_frequencies[read_plasma].append([float(t) for t in l.strip().split()])
                elif read_plasma and Outcar._parse_sci_notation(l):
                    plasma_frequencies[read_plasma].append(Outcar._parse_sci_notation(l))
                elif read_dielectric:
                    toks = None
                    if re.match(row_pattern, l.strip()):
                        toks = l.strip().split()
                    elif Outcar._parse_sci_notation(l.strip()):
                        toks = Outcar._parse_sci_notation(l.strip())
                    elif re.match(r"\s*-+\s*", l):
                        count += 1

                    if toks:
                        if component == "IMAGINARY":
                            energies.append(float(toks[0]))
                        xx, yy, zz, xy, yz, xz = [float(t) for t in toks[1:]]
                        matrix = [[xx, xy, xz], [xy, yy, yz], [xz, yz, zz]]
                        data[component].append(matrix)

                    if count == 2:
                        component = "REAL"
                    elif count == 3:
                        break

        self.plasma_frequencies = {k: np.array(v[:3]) for k, v in plasma_frequencies.items()}
        self.dielectric_energies = np.array(energies)
        self.dielectric_tensor_function = np.array(data["REAL"]) + 1j * np.array(data["IMAGINARY"])

    @property  # type: ignore
    @deprecated(message="frequencies has been renamed to dielectric_energies.")
    def frequencies(self):
        """
        Renamed to dielectric energies.
        """
        return self.dielectric_energies

    def read_chemical_shielding(self):
        """
        Parse the NMR chemical shieldings data. Only the second part "absolute, valence and core"
        will be parsed. And only the three right most field (ISO_SHIELDING, SPAN, SKEW) will be retrieved.

        Returns:
            List of chemical shieldings in the order of atoms from the OUTCAR. Maryland notation is adopted.
        """
        header_pattern = (
            r"\s+CSA tensor \(J\. Mason, Solid State Nucl\. Magn\. Reson\. 2, "
            r"285 \(1993\)\)\s+"
            r"\s+-{50,}\s+"
            r"\s+EXCLUDING G=0 CONTRIBUTION\s+INCLUDING G=0 CONTRIBUTION\s+"
            r"\s+-{20,}\s+-{20,}\s+"
            r"\s+ATOM\s+ISO_SHIFT\s+SPAN\s+SKEW\s+ISO_SHIFT\s+SPAN\s+SKEW\s+"
            r"-{50,}\s*$"
        )
        first_part_pattern = r"\s+\(absolute, valence only\)\s+$"
        swallon_valence_body_pattern = r".+?\(absolute, valence and core\)\s+$"
        row_pattern = r"\d+(?:\s+[-]?\d+\.\d+){3}\s+" + r"\s+".join([r"([-]?\d+\.\d+)"] * 3)
        footer_pattern = r"-{50,}\s*$"
        h1 = header_pattern + first_part_pattern
        cs_valence_only = self.read_table_pattern(
            h1, row_pattern, footer_pattern, postprocess=float, last_one_only=True
        )
        h2 = header_pattern + swallon_valence_body_pattern
        cs_valence_and_core = self.read_table_pattern(
            h2, row_pattern, footer_pattern, postprocess=float, last_one_only=True
        )
        all_cs = {}
        for name, cs_table in [
            ["valence_only", cs_valence_only],
            ["valence_and_core", cs_valence_and_core],
        ]:
            all_cs[name] = cs_table
        self.data["chemical_shielding"] = all_cs

    def read_cs_g0_contribution(self):
        """
        Parse the  G0 contribution of NMR chemical shielding.

        Returns:
            G0 contribution matrix as list of list.
        """
        header_pattern = (
            r"^\s+G\=0 CONTRIBUTION TO CHEMICAL SHIFT \(field along BDIR\)\s+$\n"
            r"^\s+-{50,}$\n"
            r"^\s+BDIR\s+X\s+Y\s+Z\s*$\n"
            r"^\s+-{50,}\s*$\n"
        )
        row_pattern = r"(?:\d+)\s+" + r"\s+".join([r"([-]?\d+\.\d+)"] * 3)
        footer_pattern = r"\s+-{50,}\s*$"
        self.read_table_pattern(
            header_pattern,
            row_pattern,
            footer_pattern,
            postprocess=float,
            last_one_only=True,
            attribute_name="cs_g0_contribution",
        )

    def read_cs_core_contribution(self):
        """
        Parse the core contribution of NMR chemical shielding.

        Returns:
        G0 contribution matrix as list of list.
        """
        header_pattern = (
            r"^\s+Core NMR properties\s*$\n" r"\n" r"^\s+typ\s+El\s+Core shift \(ppm\)\s*$\n" r"^\s+-{20,}$\n"
        )
        row_pattern = r"\d+\s+(?P<element>[A-Z][a-z]?\w?)\s+(?P<shift>[-]?\d+\.\d+)"
        footer_pattern = r"\s+-{20,}\s*$"
        self.read_table_pattern(
            header_pattern,
            row_pattern,
            footer_pattern,
            postprocess=str,
            last_one_only=True,
            attribute_name="cs_core_contribution",
        )
        core_contrib = {d["element"]: float(d["shift"]) for d in self.data["cs_core_contribution"]}
        self.data["cs_core_contribution"] = core_contrib

    def read_cs_raw_symmetrized_tensors(self):
        """
        Parse the matrix form of NMR tensor before corrected to table.

        Returns:
            nsymmetrized tensors list in the order of atoms.
        """
        header_pattern = r"\s+-{50,}\s+" r"\s+Absolute Chemical Shift tensors\s+" r"\s+-{50,}$"
        first_part_pattern = r"\s+UNSYMMETRIZED TENSORS\s+$"
        row_pattern = r"\s+".join([r"([-]?\d+\.\d+)"] * 3)
        unsym_footer_pattern = r"^\s+SYMMETRIZED TENSORS\s+$"

        with zopen(self.filename, "rt") as f:
            text = f.read()
        unsym_table_pattern_text = header_pattern + first_part_pattern + r"(?P<table_body>.+)" + unsym_footer_pattern
        table_pattern = re.compile(unsym_table_pattern_text, re.MULTILINE | re.DOTALL)
        rp = re.compile(row_pattern)
        m = table_pattern.search(text)
        if m:
            table_text = m.group("table_body")
            micro_header_pattern = r"ion\s+\d+"
            micro_table_pattern_text = micro_header_pattern + r"\s*^(?P<table_body>(?:\s*" + row_pattern + r")+)\s+"
            micro_table_pattern = re.compile(micro_table_pattern_text, re.MULTILINE | re.DOTALL)
            unsym_tensors = []
            for mt in micro_table_pattern.finditer(table_text):
                table_body_text = mt.group("table_body")
                tensor_matrix = []
                for line in table_body_text.rstrip().split("\n"):
                    ml = rp.search(line)
                    processed_line = [float(v) for v in ml.groups()]
                    tensor_matrix.append(processed_line)
                unsym_tensors.append(tensor_matrix)
            self.data["unsym_cs_tensor"] = unsym_tensors
        else:
            raise ValueError("NMR UNSYMMETRIZED TENSORS is not found")

    def read_nmr_efg_tensor(self):
        """
        Parses the NMR Electric Field Gradient Raw Tensors

        Returns:
            A list of Electric Field Gradient Tensors in the order of Atoms from OUTCAR
        """

        header_pattern = (
            r"Electric field gradients \(V/A\^2\)\n" r"-*\n" r" ion\s+V_xx\s+V_yy\s+V_zz\s+V_xy\s+V_xz\s+V_yz\n" r"-*\n"
        )

        row_pattern = r"\d+\s+([-\d\.]+)\s+([-\d\.]+)\s+([-\d\.]+)\s+([-\d\.]+)\s+([-\d\.]+)\s+([-\d\.]+)"
        footer_pattern = r"-*\n"

        data = self.read_table_pattern(header_pattern, row_pattern, footer_pattern, postprocess=float)
        tensors = [make_symmetric_matrix_from_upper_tri(d) for d in data]
        self.data["unsym_efg_tensor"] = tensors
        return tensors

    def read_nmr_efg(self):
        """
        Parse the NMR Electric Field Gradient interpretted values.

        Returns:
            Electric Field Gradient tensors as a list of dict in the order of atoms from OUTCAR.
            Each dict key/value pair corresponds to a component of the tensors.
        """
        header_pattern = (
            r"^\s+NMR quadrupolar parameters\s+$\n"
            r"^\s+Cq : quadrupolar parameter\s+Cq=e[*]Q[*]V_zz/h$\n"
            r"^\s+eta: asymmetry parameters\s+\(V_yy - V_xx\)/ V_zz$\n"
            r"^\s+Q  : nuclear electric quadrupole moment in mb \(millibarn\)$\n"
            r"^-{50,}$\n"
            r"^\s+ion\s+Cq\(MHz\)\s+eta\s+Q \(mb\)\s+$\n"
            r"^-{50,}\s*$\n"
        )
        row_pattern = (
            r"\d+\s+(?P<cq>[-]?\d+\.\d+)\s+(?P<eta>[-]?\d+\.\d+)\s+" r"(?P<nuclear_quadrupole_moment>[-]?\d+\.\d+)"
        )
        footer_pattern = r"-{50,}\s*$"
        self.read_table_pattern(
            header_pattern,
            row_pattern,
            footer_pattern,
            postprocess=float,
            last_one_only=True,
            attribute_name="efg",
        )

    def read_elastic_tensor(self):
        """
        Parse the elastic tensor data.

        Returns:
            6x6 array corresponding to the elastic tensor from the OUTCAR.
        """
        header_pattern = r"TOTAL ELASTIC MODULI \(kBar\)\s+" r"Direction\s+([X-Z][X-Z]\s+)+" r"\-+"
        row_pattern = r"[X-Z][X-Z]\s+" + r"\s+".join([r"(\-*[\.\d]+)"] * 6)
        footer_pattern = r"\-+"
        et_table = self.read_table_pattern(header_pattern, row_pattern, footer_pattern, postprocess=float)
        self.data["elastic_tensor"] = et_table

    def read_piezo_tensor(self):
        """
        Parse the piezo tensor data
        """
        header_pattern = r"PIEZOELECTRIC TENSOR  for field in x, y, " r"z\s+\(C/m\^2\)\s+([X-Z][X-Z]\s+)+\-+"
        row_pattern = r"[x-z]\s+" + r"\s+".join([r"(\-*[\.\d]+)"] * 6)
        footer_pattern = r"BORN EFFECTIVE"
        pt_table = self.read_table_pattern(header_pattern, row_pattern, footer_pattern, postprocess=float)
        self.data["piezo_tensor"] = pt_table

    def read_onsite_density_matrices(self):
        """
        Parse the onsite density matrices, returns list with index corresponding
        to atom index in Structure.
        """

        # matrix size will vary depending on if d or f orbitals are present
        # therefore regex assumes f, but filter out None values if d

        header_pattern = r"spin component  1\n"
        row_pattern = r"[^\S\r\n]*(?:(-?[\d.]+))" + r"(?:[^\S\r\n]*(-?[\d.]+)[^\S\r\n]*)?" * 6 + r".*?"
        footer_pattern = r"\nspin component  2"
        spin1_component = self.read_table_pattern(
            header_pattern,
            row_pattern,
            footer_pattern,
            postprocess=lambda x: float(x) if x else None,
            last_one_only=False,
        )

        # filter out None values
        spin1_component = [[[e for e in row if e is not None] for row in matrix] for matrix in spin1_component]

        # and repeat for Spin.down

        header_pattern = r"spin component  2\n"
        row_pattern = r"[^\S\r\n]*(?:([\d.-]+))" + r"(?:[^\S\r\n]*(-?[\d.]+)[^\S\r\n]*)?" * 6 + r".*?"
        footer_pattern = r"\n occupancies and eigenvectors"
        spin2_component = self.read_table_pattern(
            header_pattern,
            row_pattern,
            footer_pattern,
            postprocess=lambda x: float(x) if x else None,
            last_one_only=False,
        )

        spin2_component = [[[e for e in row if e is not None] for row in matrix] for matrix in spin2_component]

        self.data["onsite_density_matrices"] = [
            {Spin.up: spin1_component[idx], Spin.down: spin2_component[idx]} for idx in range(len(spin1_component))
        ]

    def read_corrections(self, reverse=True, terminate_on_match=True):
        """
        Reads the dipol qudropol corrections into the
        Outcar.data["dipol_quadrupol_correction"].

        :param reverse: Whether to start from end of OUTCAR.
        :param terminate_on_match: Whether to terminate once match is found.
        """
        patterns = {"dipol_quadrupol_correction": r"dipol\+quadrupol energy " r"correction\s+([\d\-\.]+)"}
        self.read_pattern(
            patterns,
            reverse=reverse,
            terminate_on_match=terminate_on_match,
            postprocess=float,
        )
        self.data["dipol_quadrupol_correction"] = self.data["dipol_quadrupol_correction"][0][0]

    def read_neb(self, reverse=True, terminate_on_match=True):
        """
        Reads NEB data. This only works with OUTCARs from both normal
        VASP NEB calculations or from the CI NEB method implemented by
        Henkelman et al.

        Args:
            reverse (bool): Read files in reverse. Defaults to false. Useful for
                large files, esp OUTCARs, especially when used with
                terminate_on_match. Defaults to True here since we usually
                want only the final value.
            terminate_on_match (bool): Whether to terminate when there is at
                least one match in each key in pattern. Defaults to True here
                since we usually want only the final value.

        Renders accessible:
            tangent_force - Final tangent force.
            energy - Final energy.
            These can be accessed under Outcar.data[key]
        """
        patterns = {
            "energy": r"energy\(sigma->0\)\s+=\s+([\d\-\.]+)",
            "tangent_force": r"(NEB: projections on to tangent \(spring, REAL\)\s+\S+|tangential force \(eV/A\))\s+"
            r"([\d\-\.]+)",
        }
        self.read_pattern(
            patterns,
            reverse=reverse,
            terminate_on_match=terminate_on_match,
            postprocess=str,
        )
        self.data["energy"] = float(self.data["energy"][0][0])
        if self.data.get("tangent_force"):
            self.data["tangent_force"] = float(self.data["tangent_force"][0][1])

    def read_igpar(self):
        """
        Renders accessible:
            er_ev = e<r>_ev (dictionary with Spin.up/Spin.down as keys)
            er_bp = e<r>_bp (dictionary with Spin.up/Spin.down as keys)
            er_ev_tot = spin up + spin down summed
            er_bp_tot = spin up + spin down summed
            p_elc = spin up + spin down summed
            p_ion = spin up + spin down summed

        (See VASP section "LBERRY,  IGPAR,  NPPSTR,  DIPOL tags" for info on
        what these are).
        """

        # variables to be filled
        self.er_ev = {}  # will  be  dict (Spin.up/down) of array(3*float)
        self.er_bp = {}  # will  be  dics (Spin.up/down) of array(3*float)
        self.er_ev_tot = None  # will be array(3*float)
        self.er_bp_tot = None  # will be array(3*float)
        self.p_elec = None
        self.p_ion = None
        try:
            search = []

            # Nonspin cases
            def er_ev(results, match):
                results.er_ev[Spin.up] = np.array(map(float, match.groups()[1:4])) / 2
                results.er_ev[Spin.down] = results.er_ev[Spin.up]
                results.context = 2

            search.append(
                [
                    r"^ *e<r>_ev=\( *([-0-9.Ee+]*) *([-0-9.Ee+]*) " r"*([-0-9.Ee+]*) *\)",
                    None,
                    er_ev,
                ]
            )

            def er_bp(results, match):
                results.er_bp[Spin.up] = np.array([float(match.group(i)) for i in range(1, 4)]) / 2
                results.er_bp[Spin.down] = results.er_bp[Spin.up]

            search.append(
                [
                    r"^ *e<r>_bp=\( *([-0-9.Ee+]*) *([-0-9.Ee+]*) " r"*([-0-9.Ee+]*) *\)",
                    lambda results, line: results.context == 2,
                    er_bp,
                ]
            )

            # Spin cases
            def er_ev_up(results, match):
                results.er_ev[Spin.up] = np.array([float(match.group(i)) for i in range(1, 4)])
                results.context = Spin.up

            search.append(
                [
                    r"^.*Spin component 1 *e<r>_ev=\( *([-0-9.Ee+]*) " r"*([-0-9.Ee+]*) *([-0-9.Ee+]*) *\)",
                    None,
                    er_ev_up,
                ]
            )

            def er_bp_up(results, match):
                results.er_bp[Spin.up] = np.array(
                    [
                        float(match.group(1)),
                        float(match.group(2)),
                        float(match.group(3)),
                    ]
                )

            search.append(
                [
                    r"^ *e<r>_bp=\( *([-0-9.Ee+]*) *([-0-9.Ee+]*) " r"*([-0-9.Ee+]*) *\)",
                    lambda results, line: results.context == Spin.up,
                    er_bp_up,
                ]
            )

            def er_ev_dn(results, match):
                results.er_ev[Spin.down] = np.array(
                    [
                        float(match.group(1)),
                        float(match.group(2)),
                        float(match.group(3)),
                    ]
                )
                results.context = Spin.down

            search.append(
                [
                    r"^.*Spin component 2 *e<r>_ev=\( *([-0-9.Ee+]*) " r"*([-0-9.Ee+]*) *([-0-9.Ee+]*) *\)",
                    None,
                    er_ev_dn,
                ]
            )

            def er_bp_dn(results, match):
                results.er_bp[Spin.down] = np.array([float(match.group(i)) for i in range(1, 4)])

            search.append(
                [
                    r"^ *e<r>_bp=\( *([-0-9.Ee+]*) *([-0-9.Ee+]*) " r"*([-0-9.Ee+]*) *\)",
                    lambda results, line: results.context == Spin.down,
                    er_bp_dn,
                ]
            )

            # Always present spin/non-spin
            def p_elc(results, match):
                results.p_elc = np.array([float(match.group(i)) for i in range(1, 4)])

            search.append(
                [
                    r"^.*Total electronic dipole moment: "
                    r"*p\[elc\]=\( *([-0-9.Ee+]*) *([-0-9.Ee+]*) "
                    r"*([-0-9.Ee+]*) *\)",
                    None,
                    p_elc,
                ]
            )

            def p_ion(results, match):
                results.p_ion = np.array([float(match.group(i)) for i in range(1, 4)])

            search.append(
                [
                    r"^.*ionic dipole moment: " r"*p\[ion\]=\( *([-0-9.Ee+]*) *([-0-9.Ee+]*) " r"*([-0-9.Ee+]*) *\)",
                    None,
                    p_ion,
                ]
            )

            self.context = None
            self.er_ev = {Spin.up: None, Spin.down: None}
            self.er_bp = {Spin.up: None, Spin.down: None}

            micro_pyawk(self.filename, search, self)

            if self.er_ev[Spin.up] is not None and self.er_ev[Spin.down] is not None:
                self.er_ev_tot = self.er_ev[Spin.up] + self.er_ev[Spin.down]

            if self.er_bp[Spin.up] is not None and self.er_bp[Spin.down] is not None:
                self.er_bp_tot = self.er_bp[Spin.up] + self.er_bp[Spin.down]

        except Exception:
            self.er_ev_tot = None
            self.er_bp_tot = None
            raise Exception("IGPAR OUTCAR could not be parsed.")

    def read_internal_strain_tensor(self):
        """
        Reads the internal strain tensor and populates self.internal_strain_tensor with an array of voigt notation
            tensors for each site.
        """
        search = []

        def internal_strain_start(results, match):
            results.internal_strain_ion = int(match.group(1)) - 1
            results.internal_strain_tensor.append(np.zeros((3, 6)))

        search.append(
            [
                r"INTERNAL STRAIN TENSOR FOR ION\s+(\d+)\s+for displacements in x,y,z  \(eV/Angst\):",
                None,
                internal_strain_start,
            ]
        )

        def internal_strain_data(results, match):
            if match.group(1).lower() == "x":
                index = 0
            elif match.group(1).lower() == "y":
                index = 1
            elif match.group(1).lower() == "z":
                index = 2
            else:
                raise Exception(
                    "Couldn't parse row index from symbol for internal strain tensor: {}".format(match.group(1))
                )
            results.internal_strain_tensor[results.internal_strain_ion][index] = np.array(
                [float(match.group(i)) for i in range(2, 8)]
            )
            if index == 2:
                results.internal_strain_ion = None

        search.append(
            [
                r"^\s+([x,y,z])\s+" + r"([-]?\d+\.\d+)\s+" * 6,
                lambda results, line: results.internal_strain_ion is not None,
                internal_strain_data,
            ]
        )

        self.internal_strain_ion = None
        self.internal_strain_tensor = []
        micro_pyawk(self.filename, search, self)

    def read_lepsilon(self):
        """
        Reads an LEPSILON run.

        # TODO: Document the actual variables.
        """
        try:
            search = []

            def dielectric_section_start(results, match):
                results.dielectric_index = -1

            search.append(
                [
                    r"MACROSCOPIC STATIC DIELECTRIC TENSOR \(",
                    None,
                    dielectric_section_start,
                ]
            )

            def dielectric_section_start2(results, match):
                results.dielectric_index = 0

            search.append(
                [
                    r"-------------------------------------",
                    lambda results, line: results.dielectric_index == -1,
                    dielectric_section_start2,
                ]
            )

            def dielectric_data(results, match):
                results.dielectric_tensor[results.dielectric_index, :] = np.array(
                    [float(match.group(i)) for i in range(1, 4)]
                )
                results.dielectric_index += 1

            search.append(
                [
                    r"^ *([-0-9.Ee+]+) +([-0-9.Ee+]+) +([-0-9.Ee+]+) *$",
                    lambda results, line: results.dielectric_index >= 0
                    if results.dielectric_index is not None
                    else None,
                    dielectric_data,
                ]
            )

            def dielectric_section_stop(results, match):
                results.dielectric_index = None

            search.append(
                [
                    r"-------------------------------------",
                    lambda results, line: results.dielectric_index >= 1
                    if results.dielectric_index is not None
                    else None,
                    dielectric_section_stop,
                ]
            )

            self.dielectric_index = None
            self.dielectric_tensor = np.zeros((3, 3))

            def piezo_section_start(results, match):
                results.piezo_index = 0

            search.append(
                [
                    r"PIEZOELECTRIC TENSOR  for field in x, y, z        " r"\(C/m\^2\)",
                    None,
                    piezo_section_start,
                ]
            )

            def piezo_data(results, match):
                results.piezo_tensor[results.piezo_index, :] = np.array([float(match.group(i)) for i in range(1, 7)])
                results.piezo_index += 1

            search.append(
                [
                    r"^ *[xyz] +([-0-9.Ee+]+) +([-0-9.Ee+]+)"
                    + r" +([-0-9.Ee+]+) *([-0-9.Ee+]+) +([-0-9.Ee+]+)"
                    + r" +([-0-9.Ee+]+)*$",
                    lambda results, line: results.piezo_index >= 0 if results.piezo_index is not None else None,
                    piezo_data,
                ]
            )

            def piezo_section_stop(results, match):
                results.piezo_index = None

            search.append(
                [
                    r"-------------------------------------",
                    lambda results, line: results.piezo_index >= 1 if results.piezo_index is not None else None,
                    piezo_section_stop,
                ]
            )

            self.piezo_index = None
            self.piezo_tensor = np.zeros((3, 6))

            def born_section_start(results, match):
                results.born_ion = -1

            search.append([r"BORN EFFECTIVE CHARGES ", None, born_section_start])

            def born_ion(results, match):
                results.born_ion = int(match.group(1)) - 1
                results.born.append(np.zeros((3, 3)))

            search.append(
                [
                    r"ion +([0-9]+)",
                    lambda results, line: results.born_ion is not None,
                    born_ion,
                ]
            )

            def born_data(results, match):
                results.born[results.born_ion][int(match.group(1)) - 1, :] = np.array(
                    [float(match.group(i)) for i in range(2, 5)]
                )

            search.append(
                [
                    r"^ *([1-3]+) +([-0-9.Ee+]+) +([-0-9.Ee+]+) +([-0-9.Ee+]+)$",
                    lambda results, line: results.born_ion >= 0 if results.born_ion is not None else results.born_ion,
                    born_data,
                ]
            )

            def born_section_stop(results, match):
                results.born_ion = None

            search.append(
                [
                    r"-------------------------------------",
                    lambda results, line: results.born_ion >= 1 if results.born_ion is not None else results.born_ion,
                    born_section_stop,
                ]
            )

            self.born_ion = None
            self.born = []

            micro_pyawk(self.filename, search, self)

            self.born = np.array(self.born)

            self.dielectric_tensor = self.dielectric_tensor.tolist()
            self.piezo_tensor = self.piezo_tensor.tolist()

        except Exception:
            raise Exception("LEPSILON OUTCAR could not be parsed.")

    def read_lepsilon_ionic(self):
        """
        Reads an LEPSILON run, the ionic component.

        # TODO: Document the actual variables.
        """
        try:
            search = []

            def dielectric_section_start(results, match):
                results.dielectric_ionic_index = -1

            search.append(
                [
                    r"MACROSCOPIC STATIC DIELECTRIC TENSOR IONIC",
                    None,
                    dielectric_section_start,
                ]
            )

            def dielectric_section_start2(results, match):
                results.dielectric_ionic_index = 0

            search.append(
                [
                    r"-------------------------------------",
                    lambda results, line: results.dielectric_ionic_index == -1
                    if results.dielectric_ionic_index is not None
                    else results.dielectric_ionic_index,
                    dielectric_section_start2,
                ]
            )

            def dielectric_data(results, match):
                results.dielectric_ionic_tensor[results.dielectric_ionic_index, :] = np.array(
                    [float(match.group(i)) for i in range(1, 4)]
                )
                results.dielectric_ionic_index += 1

            search.append(
                [
                    r"^ *([-0-9.Ee+]+) +([-0-9.Ee+]+) +([-0-9.Ee+]+) *$",
                    lambda results, line: results.dielectric_ionic_index >= 0
                    if results.dielectric_ionic_index is not None
                    else results.dielectric_ionic_index,
                    dielectric_data,
                ]
            )

            def dielectric_section_stop(results, match):
                results.dielectric_ionic_index = None

            search.append(
                [
                    r"-------------------------------------",
                    lambda results, line: results.dielectric_ionic_index >= 1
                    if results.dielectric_ionic_index is not None
                    else results.dielectric_ionic_index,
                    dielectric_section_stop,
                ]
            )

            self.dielectric_ionic_index = None
            self.dielectric_ionic_tensor = np.zeros((3, 3))

            def piezo_section_start(results, match):
                results.piezo_ionic_index = 0

            search.append(
                [
                    r"PIEZOELECTRIC TENSOR IONIC CONTR  for field in " r"x, y, z        ",
                    None,
                    piezo_section_start,
                ]
            )

            def piezo_data(results, match):
                results.piezo_ionic_tensor[results.piezo_ionic_index, :] = np.array(
                    [float(match.group(i)) for i in range(1, 7)]
                )
                results.piezo_ionic_index += 1

            search.append(
                [
                    r"^ *[xyz] +([-0-9.Ee+]+) +([-0-9.Ee+]+)"
                    + r" +([-0-9.Ee+]+) *([-0-9.Ee+]+) +([-0-9.Ee+]+)"
                    + r" +([-0-9.Ee+]+)*$",
                    lambda results, line: results.piezo_ionic_index >= 0
                    if results.piezo_ionic_index is not None
                    else results.piezo_ionic_index,
                    piezo_data,
                ]
            )

            def piezo_section_stop(results, match):
                results.piezo_ionic_index = None

            search.append(
                [
                    "-------------------------------------",
                    lambda results, line: results.piezo_ionic_index >= 1
                    if results.piezo_ionic_index is not None
                    else results.piezo_ionic_index,
                    piezo_section_stop,
                ]
            )

            self.piezo_ionic_index = None
            self.piezo_ionic_tensor = np.zeros((3, 6))

            micro_pyawk(self.filename, search, self)

            self.dielectric_ionic_tensor = self.dielectric_ionic_tensor.tolist()
            self.piezo_ionic_tensor = self.piezo_ionic_tensor.tolist()

        except Exception:
            raise Exception("ionic part of LEPSILON OUTCAR could not be parsed.")

    def read_lcalcpol(self):
        """
        Reads the lcalpol.

        # TODO: Document the actual variables.
        """
        self.p_elec = None
        self.p_sp1 = None
        self.p_sp2 = None
        self.p_ion = None
        try:
            search = []

            # Always present spin/non-spin
            def p_elec(results, match):
                results.p_elec = np.array(
                    [
                        float(match.group(1)),
                        float(match.group(2)),
                        float(match.group(3)),
                    ]
                )

            search.append(
                [
                    r"^.*Total electronic dipole moment: "
                    r"*p\[elc\]=\( *([-0-9.Ee+]*) *([-0-9.Ee+]*) "
                    r"*([-0-9.Ee+]*) *\)",
                    None,
                    p_elec,
                ]
            )

            # If spin-polarized (and not noncollinear)
            # save spin-polarized electronic values
            if self.spin and not self.noncollinear:

                def p_sp1(results, match):
                    results.p_sp1 = np.array(
                        [
                            float(match.group(1)),
                            float(match.group(2)),
                            float(match.group(3)),
                        ]
                    )

                search.append(
                    [
                        r"^.*p\[sp1\]=\( *([-0-9.Ee+]*) *([-0-9.Ee+]*) " r"*([-0-9.Ee+]*) *\)",
                        None,
                        p_sp1,
                    ]
                )

                def p_sp2(results, match):
                    results.p_sp2 = np.array(
                        [
                            float(match.group(1)),
                            float(match.group(2)),
                            float(match.group(3)),
                        ]
                    )

                search.append(
                    [
                        r"^.*p\[sp2\]=\( *([-0-9.Ee+]*) *([-0-9.Ee+]*) " r"*([-0-9.Ee+]*) *\)",
                        None,
                        p_sp2,
                    ]
                )

            def p_ion(results, match):
                results.p_ion = np.array(
                    [
                        float(match.group(1)),
                        float(match.group(2)),
                        float(match.group(3)),
                    ]
                )

            search.append(
                [
                    r"^.*Ionic dipole moment: *p\[ion\]=" r"\( *([-0-9.Ee+]*)" r" *([-0-9.Ee+]*) *([-0-9.Ee+]*) *\)",
                    None,
                    p_ion,
                ]
            )

            micro_pyawk(self.filename, search, self)

        except Exception:
            raise Exception("LCALCPOL OUTCAR could not be parsed.")

    def read_pseudo_zval(self):
        """
        Create pseudopotential ZVAL dictionary.
        """
        # pylint: disable=E1101
        try:

            def atom_symbols(results, match):
                element_symbol = match.group(1)
                if not hasattr(results, "atom_symbols"):
                    results.atom_symbols = []
                results.atom_symbols.append(element_symbol.strip())

            def zvals(results, match):
                zvals = match.group(1)
                results.zvals = map(float, re.findall(r"-?\d+\.\d*", zvals))

            search = []
            search.append([r"(?<=VRHFIN =)(.*)(?=:)", None, atom_symbols])
            search.append([r"^\s+ZVAL.*=(.*)", None, zvals])

            micro_pyawk(self.filename, search, self)

            zval_dict = {}
            for x, y in zip(self.atom_symbols, self.zvals):
                zval_dict.update({x: y})
            self.zval_dict = zval_dict

            # Clean-up
            del self.atom_symbols
            del self.zvals
        except Exception:
            raise Exception("ZVAL dict could not be parsed.")

    def read_core_state_eigen(self):
        """
        Read the core state eigenenergies at each ionic step.

        Returns:
            A list of dict over the atom such as [{"AO":[core state eig]}].
            The core state eigenenergie list for each AO is over all ionic
            step.

        Example:
            The core state eigenenergie of the 2s AO of the 6th atom of the
            structure at the last ionic step is [5]["2s"][-1]
        """

        with zopen(self.filename, "rt") as foutcar:
            line = foutcar.readline()
            while line != "":
                line = foutcar.readline()
                if "NIONS =" in line:
                    natom = int(line.split("NIONS =")[1])
                    cl = [defaultdict(list) for i in range(natom)]
                if "the core state eigen" in line:
                    iat = -1
                    while line != "":
                        line = foutcar.readline()
                        # don't know number of lines to parse without knowing
                        # specific species, so stop parsing when we reach
                        # "E-fermi" instead
                        if "E-fermi" in line:
                            break
                        data = line.split()
                        # data will contain odd number of elements if it is
                        # the start of a new entry, or even number of elements
                        # if it continues the previous entry
                        if len(data) % 2 == 1:
                            iat += 1  # started parsing a new ion
                            data = data[1:]  # remove element with ion number
                        for i in range(0, len(data), 2):
                            cl[iat][data[i]].append(float(data[i + 1]))
        return cl

    def read_avg_core_poten(self):
        """
        Read the core potential at each ionic step.

        Returns:
            A list for each ionic step containing a list of the average core
            potentials for each atom: [[avg core pot]].

        Example:
            The average core potential of the 2nd atom of the structure at the
            last ionic step is: [-1][1]
        """
        with zopen(self.filename, "rt") as foutcar:
            line = foutcar.readline()
            aps = []
            while line != "":
                line = foutcar.readline()
                if "the norm of the test charge is" in line:
                    ap = []
                    while line != "":
                        line = foutcar.readline()
                        # don't know number of lines to parse without knowing
                        # specific species, so stop parsing when we reach
                        # "E-fermi" instead
                        if "E-fermi" in line:
                            aps.append(ap)
                            break

                        # the average core potentials of up to 5 elements are
                        # given per line; the potentials are separated by several
                        # spaces and numbered from 1 to natoms; the potentials are
                        # parsed in a fixed width format
                        npots = int((len(line) - 1) / 17)
                        for i in range(npots):
                            start = i * 17
                            ap.append(float(line[start + 8 : start + 17]))

        return aps

    def as_dict(self):
        """
        :return: MSONAble dict.
        """
        d = {
            "@module": self.__class__.__module__,
            "@class": self.__class__.__name__,
            "efermi": self.efermi,
            "run_stats": self.run_stats,
            "magnetization": self.magnetization,
            "charge": self.charge,
            "total_magnetization": self.total_mag,
            "nelect": self.nelect,
            "is_stopped": self.is_stopped,
            "drift": self.drift,
            "ngf": self.ngf,
            "sampling_radii": self.sampling_radii,
            "electrostatic_potential": self.electrostatic_potential,
        }

        if self.lepsilon:
            d.update(
                {
                    "piezo_tensor": self.piezo_tensor,
                    "dielectric_tensor": self.dielectric_tensor,
                    "born": self.born,
                }
            )

        if self.dfpt:
            d.update({"internal_strain_tensor": self.internal_strain_tensor})

        if self.dfpt and self.lepsilon:
            d.update(
                {
                    "piezo_ionic_tensor": self.piezo_ionic_tensor,
                    "dielectric_ionic_tensor": self.dielectric_ionic_tensor,
                }
            )

        if self.lcalcpol:
            d.update({"p_elec": self.p_elec, "p_ion": self.p_ion})
            if self.spin and not self.noncollinear:
                d.update({"p_sp1": self.p_sp1, "p_sp2": self.p_sp2})
            d.update({"zval_dict": self.zval_dict})

        if self.nmr_cs:
            d.update(
                {
                    "nmr_cs": {
                        "valence and core": self.data["chemical_shielding"]["valence_and_core"],
                        "valence_only": self.data["chemical_shielding"]["valence_only"],
                        "g0": self.data["cs_g0_contribution"],
                        "core": self.data["cs_core_contribution"],
                        "raw": self.data["unsym_cs_tensor"],
                    }
                }
            )

        if self.nmr_efg:
            d.update(
                {
                    "nmr_efg": {
                        "raw": self.data["unsym_efg_tensor"],
                        "parameters": self.data["efg"],
                    }
                }
            )

        if self.has_onsite_density_matrices:
            # cast Spin to str for consistency with electronic_structure
            # TODO: improve handling of Enum (de)serialization in monty
            onsite_density_matrices = [{str(k): v for k, v in d.items()} for d in self.data["onsite_density_matrices"]]
            d.update({"onsite_density_matrices": onsite_density_matrices})

        return d

    def read_fermi_contact_shift(self):
        """
        output example:
        Fermi contact (isotropic) hyperfine coupling parameter (MHz)
        -------------------------------------------------------------
        ion      A_pw      A_1PS     A_1AE     A_1c      A_tot
        -------------------------------------------------------------
         1      -0.002    -0.002    -0.051     0.000    -0.052
         2      -0.002    -0.002    -0.051     0.000    -0.052
         3       0.056     0.056     0.321    -0.048     0.321
        -------------------------------------------------------------
        , which corresponds to
        [[-0.002, -0.002, -0.051, 0.0, -0.052],
         [-0.002, -0.002, -0.051, 0.0, -0.052],
         [0.056, 0.056, 0.321, -0.048, 0.321]] from 'fch' data
        """

        # Fermi contact (isotropic) hyperfine coupling parameter (MHz)
        header_pattern1 = (
            r"\s*Fermi contact \(isotropic\) hyperfine coupling parameter \(MHz\)\s+"
            r"\s*\-+"
            r"\s*ion\s+A_pw\s+A_1PS\s+A_1AE\s+A_1c\s+A_tot\s+"
            r"\s*\-+"
        )
        row_pattern1 = r"(?:\d+)\s+" + r"\s+".join([r"([-]?\d+\.\d+)"] * 5)
        footer_pattern = r"\-+"
        fch_table = self.read_table_pattern(
            header_pattern1,
            row_pattern1,
            footer_pattern,
            postprocess=float,
            last_one_only=True,
        )

        # Dipolar hyperfine coupling parameters (MHz)
        header_pattern2 = (
            r"\s*Dipolar hyperfine coupling parameters \(MHz\)\s+"
            r"\s*\-+"
            r"\s*ion\s+A_xx\s+A_yy\s+A_zz\s+A_xy\s+A_xz\s+A_yz\s+"
            r"\s*\-+"
        )
        row_pattern2 = r"(?:\d+)\s+" + r"\s+".join([r"([-]?\d+\.\d+)"] * 6)
        dh_table = self.read_table_pattern(
            header_pattern2,
            row_pattern2,
            footer_pattern,
            postprocess=float,
            last_one_only=True,
        )

        # Total hyperfine coupling parameters after diagonalization (MHz)
        header_pattern3 = (
            r"\s*Total hyperfine coupling parameters after diagonalization \(MHz\)\s+"
            r"\s*\(convention: \|A_zz\| > \|A_xx\| > \|A_yy\|\)\s+"
            r"\s*\-+"
            r"\s*ion\s+A_xx\s+A_yy\s+A_zz\s+asymmetry \(A_yy - A_xx\)/ A_zz\s+"
            r"\s*\-+"
        )
        row_pattern3 = r"(?:\d+)\s+" + r"\s+".join([r"([-]?\d+\.\d+)"] * 4)
        th_table = self.read_table_pattern(
            header_pattern3,
            row_pattern3,
            footer_pattern,
            postprocess=float,
            last_one_only=True,
        )

        fc_shift_table = {"fch": fch_table, "dh": dh_table, "th": th_table}

        self.data["fermi_contact_shift"] = fc_shift_table


class VolumetricData(MSONable):
    """
    Simple volumetric object for reading LOCPOT and CHGCAR type files.

    .. attribute:: structure

        Structure associated with the Volumetric Data object

    ..attribute:: is_spin_polarized

        True if run is spin polarized

    ..attribute:: dim

        Tuple of dimensions of volumetric grid in each direction (nx, ny, nz).

    ..attribute:: data

        Actual data as a dict of {string: np.array}. The string are "total"
        and "diff", in accordance to the output format of vasp LOCPOT and
        CHGCAR files where the total spin density is written first, followed
        by the difference spin density.

    .. attribute:: ngridpts

        Total number of grid points in volumetric data.
    """

    def __init__(self, structure, data, distance_matrix=None, data_aug=None):
        """
        Typically, this constructor is not used directly and the static
        from_file constructor is used. This constructor is designed to allow
        summation and other operations between VolumetricData objects.

        Args:
            structure: Structure associated with the volumetric data
            data: Actual volumetric data.
            data_aug: Any extra information associated with volumetric data
                (typically augmentation charges)
            distance_matrix: A pre-computed distance matrix if available.
                Useful so pass distance_matrices between sums,
                shortcircuiting an otherwise expensive operation.
        """
        self.structure = structure
        self.is_spin_polarized = len(data) >= 2
        self.is_soc = len(data) >= 4
        self.dim = data["total"].shape
        self.data = data
        self.data_aug = data_aug if data_aug else {}
        self.ngridpts = self.dim[0] * self.dim[1] * self.dim[2]
        # lazy init the spin data since this is not always needed.
        self._spin_data = {}
        self._distance_matrix = {} if not distance_matrix else distance_matrix
        self.xpoints = np.linspace(0.0, 1.0, num=self.dim[0])
        self.ypoints = np.linspace(0.0, 1.0, num=self.dim[1])
        self.zpoints = np.linspace(0.0, 1.0, num=self.dim[2])
        self.interpolator = RegularGridInterpolator(
            (self.xpoints, self.ypoints, self.zpoints),
            self.data["total"],
            bounds_error=True,
        )
        self.name = "VolumetricData"

    @property
    def spin_data(self):
        """
        The data decomposed into actual spin data as {spin: data}.
        Essentially, this provides the actual Spin.up and Spin.down data
        instead of the total and diff.  Note that by definition, a
        non-spin-polarized run would have Spin.up data == Spin.down data.
        """
        if not self._spin_data:
            spin_data = {}
            spin_data[Spin.up] = 0.5 * (self.data["total"] + self.data.get("diff", 0))
            spin_data[Spin.down] = 0.5 * (self.data["total"] - self.data.get("diff", 0))
            self._spin_data = spin_data
        return self._spin_data

    def get_axis_grid(self, ind):
        """
        Returns the grid for a particular axis.

        Args:
            ind (int): Axis index.
        """
        ng = self.dim
        num_pts = ng[ind]
        lengths = self.structure.lattice.abc
        return [i / num_pts * lengths[ind] for i in range(num_pts)]

    def __add__(self, other):
        return self.linear_add(other, 1.0)

    def __sub__(self, other):
        return self.linear_add(other, -1.0)

    def copy(self):
        """
        :return: Copy of Volumetric object
        """
        return VolumetricData(
            self.structure,
            {k: v.copy() for k, v in self.data.items()},
            distance_matrix=self._distance_matrix,
            data_aug=self.data_aug,
        )

    def linear_add(self, other, scale_factor=1.0):
        """
        Method to do a linear sum of volumetric objects. Used by + and -
        operators as well. Returns a VolumetricData object containing the
        linear sum.

        Args:
            other (VolumetricData): Another VolumetricData object
            scale_factor (float): Factor to scale the other data by.

        Returns:
            VolumetricData corresponding to self + scale_factor * other.
        """
        if self.structure != other.structure:
            warnings.warn("Structures are different. Make sure you know what " "you are doing...")
        if self.data.keys() != other.data.keys():
            raise ValueError("Data have different keys! Maybe one is spin-" "polarized and the other is not?")

        # To add checks
        data = {}
        for k in self.data.keys():
            data[k] = self.data[k] + scale_factor * other.data[k]
        return VolumetricData(self.structure, data, self._distance_matrix)

    @staticmethod
    def parse_file(filename):
        """
        Convenience method to parse a generic volumetric data file in the vasp
        like format. Used by subclasses for parsing file.

        Args:
            filename (str): Path of file to parse

        Returns:
            (poscar, data)
        """
        # pylint: disable=E1136,E1126
        poscar_read = False
        poscar_string = []
        dataset = []
        all_dataset = []
        # for holding any strings in input that are not Poscar
        # or VolumetricData (typically augmentation charges)
        all_dataset_aug = {}
        dim = None
        dimline = None
        read_dataset = False
        ngrid_pts = 0
        data_count = 0
        poscar = None
        with zopen(filename, "rt") as f:
            for line in f:
                original_line = line
                line = line.strip()
                if read_dataset:
                    for tok in line.split():
                        if data_count < ngrid_pts:
                            # This complicated procedure is necessary because
                            # vasp outputs x as the fastest index, followed by y
                            # then z.
                            no_x = data_count // dim[0]
                            dataset[data_count % dim[0], no_x % dim[1], no_x // dim[1]] = float(tok)
                            data_count += 1
                    if data_count >= ngrid_pts:
                        read_dataset = False
                        data_count = 0
                        all_dataset.append(dataset)
                elif not poscar_read:
                    if line != "" or len(poscar_string) == 0:
                        poscar_string.append(line)
                    elif line == "":
                        poscar = Poscar.from_string("\n".join(poscar_string))
                        poscar_read = True
                elif not dim:
                    dim = [int(i) for i in line.split()]
                    ngrid_pts = dim[0] * dim[1] * dim[2]
                    dimline = line
                    read_dataset = True
                    dataset = np.zeros(dim)
                elif line == dimline:
                    # when line == dimline, expect volumetric data to follow
                    # so set read_dataset to True
                    read_dataset = True
                    dataset = np.zeros(dim)
                else:
                    # store any extra lines that were not part of the
                    # volumetric data so we know which set of data the extra
                    # lines are associated with
                    key = len(all_dataset) - 1
                    if key not in all_dataset_aug:
                        all_dataset_aug[key] = []
                    all_dataset_aug[key].append(original_line)
            if len(all_dataset) == 4:

                data = {
                    "total": all_dataset[0],
                    "diff_x": all_dataset[1],
                    "diff_y": all_dataset[2],
                    "diff_z": all_dataset[3],
                }
                data_aug = {
                    "total": all_dataset_aug.get(0, None),
                    "diff_x": all_dataset_aug.get(1, None),
                    "diff_y": all_dataset_aug.get(2, None),
                    "diff_z": all_dataset_aug.get(3, None),
                }

                # construct a "diff" dict for scalar-like magnetization density,
                # referenced to an arbitrary direction (using same method as
                # pymatgen.electronic_structure.core.Magmom, see
                # Magmom documentation for justification for this)
                # TODO: re-examine this, and also similar behavior in
                # Magmom - @mkhorton
                # TODO: does CHGCAR change with different SAXIS?
                diff_xyz = np.array([data["diff_x"], data["diff_y"], data["diff_z"]])
                diff_xyz = diff_xyz.reshape((3, dim[0] * dim[1] * dim[2]))
                ref_direction = np.array([1.01, 1.02, 1.03])
                ref_sign = np.sign(np.dot(ref_direction, diff_xyz))
                diff = np.multiply(np.linalg.norm(diff_xyz, axis=0), ref_sign)
                data["diff"] = diff.reshape((dim[0], dim[1], dim[2]))

            elif len(all_dataset) == 2:
                data = {"total": all_dataset[0], "diff": all_dataset[1]}
                data_aug = {
                    "total": all_dataset_aug.get(0, None),
                    "diff": all_dataset_aug.get(1, None),
                }
            else:
                data = {"total": all_dataset[0]}
                data_aug = {"total": all_dataset_aug.get(0, None)}
            return poscar, data, data_aug

    def write_file(self, file_name, vasp4_compatible=False):
        """
        Write the VolumetricData object to a vasp compatible file.

        Args:
            file_name (str): Path to a file
            vasp4_compatible (bool): True if the format is vasp4 compatible
        """

        def _print_fortran_float(f):
            """
            Fortran codes print floats with a leading zero in scientific
            notation. When writing CHGCAR files, we adopt this convention
            to ensure written CHGCAR files are byte-to-byte identical to
            their input files as far as possible.
            :param f: float
            :return: str
            """
            s = "{:.10E}".format(f)
            if f >= 0:
                return "0." + s[0] + s[2:12] + "E" + "{:+03}".format(int(s[13:]) + 1)
            return "-." + s[1] + s[3:13] + "E" + "{:+03}".format(int(s[14:]) + 1)

        with zopen(file_name, "wt") as f:
            p = Poscar(self.structure)

            # use original name if it's been set (e.g. from Chgcar)
            comment = getattr(self, "name", p.comment)

            lines = comment + "\n"
            lines += "   1.00000000000000\n"
            latt = self.structure.lattice.matrix
            lines += " %12.6f%12.6f%12.6f\n" % tuple(latt[0, :])
            lines += " %12.6f%12.6f%12.6f\n" % tuple(latt[1, :])
            lines += " %12.6f%12.6f%12.6f\n" % tuple(latt[2, :])
            if not vasp4_compatible:
                lines += "".join(["%5s" % s for s in p.site_symbols]) + "\n"
            lines += "".join(["%6d" % x for x in p.natoms]) + "\n"
            lines += "Direct\n"
            for site in self.structure:
                lines += "%10.6f%10.6f%10.6f\n" % tuple(site.frac_coords)
            lines += " \n"
            f.write(lines)
            a = self.dim

            def write_spin(data_type):
                lines = []
                count = 0
                f.write("   {}   {}   {}\n".format(a[0], a[1], a[2]))
                for (k, j, i) in itertools.product(list(range(a[2])), list(range(a[1])), list(range(a[0]))):
                    lines.append(_print_fortran_float(self.data[data_type][i, j, k]))
                    count += 1
                    if count % 5 == 0:
                        f.write(" " + "".join(lines) + "\n")
                        lines = []
                    else:
                        lines.append(" ")
                if count % 5 != 0:
                    f.write(" " + "".join(lines) + " \n")
                f.write("".join(self.data_aug.get(data_type, [])))

            write_spin("total")
            if self.is_spin_polarized and self.is_soc:
                write_spin("diff_x")
                write_spin("diff_y")
                write_spin("diff_z")
            elif self.is_spin_polarized:
                write_spin("diff")

    def value_at(self, x, y, z):
        """
        Get a data value from self.data at a given point (x, y, z) in terms
        of fractional lattice parameters. Will be interpolated using a
        RegularGridInterpolator on self.data if (x, y, z) is not in the original
        set of data points.

        Args:
            x (float): Fraction of lattice vector a.
            y (float): Fraction of lattice vector b.
            z (float): Fraction of lattice vector c.

        Returns:
            Value from self.data (potentially interpolated) correspondisng to
            the point (x, y, z).
        """
        return self.interpolator([x, y, z])[0]

    def linear_slice(self, p1, p2, n=100):
        """
        Get a linear slice of the volumetric data with n data points from
        point p1 to point p2, in the form of a list.

        Args:
            p1 (list): 3-element list containing fractional coordinates of the first point.
            p2 (list): 3-element list containing fractional coordinates of the second point.
            n (int): Number of data points to collect, defaults to 100.

        Returns:
            List of n data points (mostly interpolated) representing a linear slice of the
            data from point p1 to point p2.
        """
        assert type(p1) in [list, np.ndarray] and type(p2) in [list, np.ndarray]
        assert len(p1) == 3 and len(p2) == 3
        xpts = np.linspace(p1[0], p2[0], num=n)
        ypts = np.linspace(p1[1], p2[1], num=n)
        zpts = np.linspace(p1[2], p2[2], num=n)
        return [self.value_at(xpts[i], ypts[i], zpts[i]) for i in range(n)]

    def get_integrated_diff(self, ind, radius, nbins=1):
        """
        Get integrated difference of atom index ind up to radius. This can be
        an extremely computationally intensive process, depending on how many
        grid points are in the VolumetricData.

        Args:
            ind (int): Index of atom.
            radius (float): Radius of integration.
            nbins (int): Number of bins. Defaults to 1. This allows one to
                obtain the charge integration up to a list of the cumulative
                charge integration values for radii for [radius/nbins,
                2 * radius/nbins, ....].

        Returns:
            Differential integrated charge as a np array of [[radius, value],
            ...]. Format is for ease of plotting. E.g., plt.plot(data[:,0],
            data[:,1])
        """
        # For non-spin-polarized runs, this is zero by definition.
        if not self.is_spin_polarized:
            radii = [radius / nbins * (i + 1) for i in range(nbins)]
            data = np.zeros((nbins, 2))
            data[:, 0] = radii
            return data

        struct = self.structure
        a = self.dim
        if ind not in self._distance_matrix or self._distance_matrix[ind]["max_radius"] < radius:
            coords = []
            for (x, y, z) in itertools.product(*[list(range(i)) for i in a]):
                coords.append([x / a[0], y / a[1], z / a[2]])
            sites_dist = struct.lattice.get_points_in_sphere(coords, struct[ind].coords, radius)
            self._distance_matrix[ind] = {
                "max_radius": radius,
                "data": np.array(sites_dist),
            }

        data = self._distance_matrix[ind]["data"]

        # Use boolean indexing to find all charges within the desired distance.
        inds = data[:, 1] <= radius
        dists = data[inds, 1]
        data_inds = np.rint(np.mod(list(data[inds, 0]), 1) * np.tile(a, (len(dists), 1))).astype(int)
        vals = [self.data["diff"][x, y, z] for x, y, z in data_inds]

        hist, edges = np.histogram(dists, bins=nbins, range=[0, radius], weights=vals)
        data = np.zeros((nbins, 2))
        data[:, 0] = edges[1:]
        data[:, 1] = [sum(hist[0 : i + 1]) / self.ngridpts for i in range(nbins)]
        return data

    def get_average_along_axis(self, ind):
        """
        Get the averaged total of the volumetric data a certain axis direction.
        For example, useful for visualizing Hartree Potentials from a LOCPOT
        file.

        Args:
            ind (int): Index of axis.

        Returns:
            Average total along axis
        """
        m = self.data["total"]
        ng = self.dim
        if ind == 0:
            total = np.sum(np.sum(m, axis=1), 1)
        elif ind == 1:
            total = np.sum(np.sum(m, axis=0), 1)
        else:
            total = np.sum(np.sum(m, axis=0), 0)
        return total / ng[(ind + 1) % 3] / ng[(ind + 2) % 3]

    def to_hdf5(self, filename):
        """
        Writes the VolumetricData to a HDF5 format, which is a highly optimized
        format for reading storing large data. The mapping of the VolumetricData
        to this file format is as follows:

        VolumetricData.data -> f["vdata"]
        VolumetricData.structure ->
            f["Z"]: Sequence of atomic numbers
            f["fcoords"]: Fractional coords
            f["lattice"]: Lattice in the pymatgen.core.lattice.Lattice matrix
                format
            f.attrs["structure_json"]: String of json representation

        Args:
            filename (str): Filename to output to.
        """
        import h5py

        with h5py.File(filename, "w") as f:
            ds = f.create_dataset("lattice", (3, 3), dtype="float")
            ds[...] = self.structure.lattice.matrix
            ds = f.create_dataset("Z", (len(self.structure.species),), dtype="i")
            ds[...] = np.array([sp.Z for sp in self.structure.species])
            ds = f.create_dataset("fcoords", self.structure.frac_coords.shape, dtype="float")
            ds[...] = self.structure.frac_coords
            dt = h5py.special_dtype(vlen=str)
            ds = f.create_dataset("species", (len(self.structure.species),), dtype=dt)
            ds[...] = [str(sp) for sp in self.structure.species]
            grp = f.create_group("vdata")
            for k, v in self.data.items():
                ds = grp.create_dataset(k, self.data[k].shape, dtype="float")
                ds[...] = self.data[k]
            f.attrs["name"] = self.name
            f.attrs["structure_json"] = json.dumps(self.structure.as_dict())

    @classmethod
    def from_hdf5(cls, filename, **kwargs):
        """
        Reads VolumetricData from HDF5 file.

        :param filename: Filename
        :return: VolumetricData
        """
        import h5py

        with h5py.File(filename, "r") as f:
            data = {k: np.array(v) for k, v in f["vdata"].items()}
            data_aug = None
            if "vdata_aug" in f:
                data_aug = {k: np.array(v) for k, v in f["vdata_aug"].items()}
            structure = Structure.from_dict(json.loads(f.attrs["structure_json"]))
            return cls(structure, data=data, data_aug=data_aug, **kwargs)


class Locpot(VolumetricData):
    """
    Simple object for reading a LOCPOT file.
    """

    def __init__(self, poscar, data):
        """
        Args:
            poscar (Poscar): Poscar object containing structure.
            data: Actual data.
        """
        super().__init__(poscar.structure, data)
        self.name = poscar.comment

    @classmethod
    def from_file(cls, filename, **kwargs):
        """
        Reads a LOCPOT file.

        :param filename: Filename
        :return: Locpot
        """
        (poscar, data, data_aug) = VolumetricData.parse_file(filename)
        return cls(poscar, data, **kwargs)


class Chgcar(VolumetricData):
    """
    Simple object for reading a CHGCAR file.
    """

    def __init__(self, poscar, data, data_aug=None):
        """
        Args:
            poscar (Poscar or Structure): Object containing structure.
            data: Actual data.
            data_aug: Augmentation charge data
        """
        # allow for poscar or structure files to be passed
        if isinstance(poscar, Poscar):
            tmp_struct = poscar.structure
            self.poscar = poscar
            self.name = poscar.comment
        elif isinstance(poscar, Structure):
            tmp_struct = poscar
            self.poscar = Poscar(poscar)
            self.name = None

        super().__init__(tmp_struct, data, data_aug=data_aug)
        self._distance_matrix = {}

    @staticmethod
    def from_file(filename):
        """
        Reads a CHGCAR file.

        :param filename: Filename
        :return: Chgcar
        """
        (poscar, data, data_aug) = VolumetricData.parse_file(filename)
        return Chgcar(poscar, data, data_aug=data_aug)

    @property
    def net_magnetization(self):
        """
        :return: Net magnetization from Chgcar
        """
        if self.is_spin_polarized:
            return np.sum(self.data["diff"])
        return None


class Elfcar(VolumetricData):
    """
    Read an ELFCAR file which contains the Electron Localization Function (ELF)
    as calculated by VASP.

    For ELF, "total" key refers to Spin.up, and "diff" refers to Spin.down.

    This also contains information on the kinetic energy density.
    """

    def __init__(self, poscar, data):
        """
        Args:
            poscar (Poscar or Structure): Object containing structure.
            data: Actual data.
        """
        # allow for poscar or structure files to be passed
        if isinstance(poscar, Poscar):
            tmp_struct = poscar.structure
            self.poscar = poscar
        elif isinstance(poscar, Structure):
            tmp_struct = poscar
            self.poscar = Poscar(poscar)

        super().__init__(tmp_struct, data)
        # TODO: modify VolumetricData so that the correct keys can be used.
        # for ELF, instead of "total" and "diff" keys we have
        # "Spin.up" and "Spin.down" keys
        # I believe this is correct, but there's not much documentation -mkhorton
        self.data = data

    @classmethod
    def from_file(cls, filename):
        """
        Reads a ELFCAR file.

        :param filename: Filename
        :return: Elfcar
        """
        (poscar, data, data_aug) = VolumetricData.parse_file(filename)
        return cls(poscar, data)

    def get_alpha(self):
        """
        Get the parameter alpha where ELF = 1/(1+alpha^2).
        """
        alpha_data = {}
        for k, v in self.data.items():
            alpha = 1 / v
            alpha = alpha - 1
            alpha = np.sqrt(alpha)
            alpha_data[k] = alpha
        return VolumetricData(self.structure, alpha_data)


class Procar:
    """
    Object for reading a PROCAR file.


    .. attribute:: data

        The PROCAR data of the form below. It should VASP uses 1-based indexing,
        but all indices are converted to 0-based here.::

            {
                spin: nd.array accessed with (k-point index, band index,
                                              ion index, orbital index)
            }

    .. attribute:: weights

        The weights associated with each k-point as an nd.array of lenght
        nkpoints.

    ..attribute:: phase_factors

        Phase factors, where present (e.g. LORBIT = 12). A dict of the form:
        {
            spin: complex nd.array accessed with (k-point index, band index,
                                                  ion index, orbital index)
        }

    ..attribute:: nbands

        Number of bands

    ..attribute:: nkpoints

        Number of k-points

    ..attribute:: nions

        Number of ions
    """

    def __init__(self, filename):
        """
        Args:
            filename: Name of file containing PROCAR.
        """
        headers = None

        with zopen(filename, "rt") as f:
            preambleexpr = re.compile(r"# of k-points:\s*(\d+)\s+# of bands:\s*(\d+)\s+# of " r"ions:\s*(\d+)")
            kpointexpr = re.compile(r"^k-point\s+(\d+).*weight = ([0-9\.]+)")
            bandexpr = re.compile(r"^band\s+(\d+)")
            ionexpr = re.compile(r"^ion.*")
            expr = re.compile(r"^([0-9]+)\s+")
            current_kpoint = 0
            current_band = 0
            done = False
            spin = Spin.down
            weights = None
            # pylint: disable=E1137
            for l in f:
                l = l.strip()
                if bandexpr.match(l):
                    m = bandexpr.match(l)
                    current_band = int(m.group(1)) - 1
                    done = False
                elif kpointexpr.match(l):
                    m = kpointexpr.match(l)
                    current_kpoint = int(m.group(1)) - 1
                    weights[current_kpoint] = float(m.group(2))
                    if current_kpoint == 0:
                        spin = Spin.up if spin == Spin.down else Spin.down
                    done = False
                elif headers is None and ionexpr.match(l):
                    headers = l.split()
                    headers.pop(0)
                    headers.pop(-1)

                    def ff():
                        return np.zeros((nkpoints, nbands, nions, len(headers)))

                    data = defaultdict(ff)

                    def f2():
                        return np.full(
                            (nkpoints, nbands, nions, len(headers)),
                            np.NaN,
                            dtype=np.complex128,
                        )

                    phase_factors = defaultdict(f2)
                elif expr.match(l):
                    toks = l.split()
                    index = int(toks.pop(0)) - 1
                    num_data = np.array([float(t) for t in toks[: len(headers)]])
                    if not done:
                        data[spin][current_kpoint, current_band, index, :] = num_data
                    else:
                        if len(toks) > len(headers):
                            # new format of PROCAR (vasp 5.4.4)
                            num_data = np.array([float(t) for t in toks[: 2 * len(headers)]])
                            for orb in range(len(headers)):
                                phase_factors[spin][current_kpoint, current_band, index, orb] = complex(
                                    num_data[2 * orb], num_data[2 * orb + 1]
                                )
                        else:
                            # old format of PROCAR (vasp 5.4.1 and before)
                            if np.isnan(phase_factors[spin][current_kpoint, current_band, index, 0]):
                                phase_factors[spin][current_kpoint, current_band, index, :] = num_data
                            else:
                                phase_factors[spin][current_kpoint, current_band, index, :] += 1j * num_data
                elif l.startswith("tot"):
                    done = True
                elif preambleexpr.match(l):
                    m = preambleexpr.match(l)
                    nkpoints = int(m.group(1))
                    nbands = int(m.group(2))
                    nions = int(m.group(3))
                    weights = np.zeros(nkpoints)

            self.nkpoints = nkpoints
            self.nbands = nbands
            self.nions = nions
            self.weights = weights
            self.orbitals = headers
            self.data = data
            self.phase_factors = phase_factors

    def get_projection_on_elements(self, structure):
        """
        Method returning a dictionary of projections on elements.

        Args:
            structure (Structure): Input structure.

        Returns:
            a dictionary in the {Spin.up:[k index][b index][{Element:values}]]
        """
        dico = {}
        for spin in self.data.keys():
            dico[spin] = [[defaultdict(float) for i in range(self.nkpoints)] for j in range(self.nbands)]

        for iat in range(self.nions):
            name = structure.species[iat].symbol
            for spin, d in self.data.items():
                for k, b in itertools.product(range(self.nkpoints), range(self.nbands)):
                    dico[spin][b][k][name] = np.sum(d[k, b, iat, :])

        return dico

    def get_occupation(self, atom_index, orbital):
        """
        Returns the occupation for a particular orbital of a particular atom.

        Args:
            atom_num (int): Index of atom in the PROCAR. It should be noted
                that VASP uses 1-based indexing for atoms, but this is
                converted to 0-based indexing in this parser to be
                consistent with representation of structures in pymatgen.
            orbital (str): An orbital. If it is a single character, e.g., s,
                p, d or f, the sum of all s-type, p-type, d-type or f-type
                orbitals occupations are returned respectively. If it is a
                specific orbital, e.g., px, dxy, etc., only the occupation
                of that orbital is returned.

        Returns:
            Sum occupation of orbital of atom.
        """

        orbital_index = self.orbitals.index(orbital)
        return {
            spin: np.sum(d[:, :, atom_index, orbital_index] * self.weights[:, None]) for spin, d in self.data.items()
        }


class Oszicar:
    """
    A basic parser for an OSZICAR output from VASP.  In general, while the
    OSZICAR is useful for a quick look at the output from a VASP run, we
    recommend that you use the Vasprun parser instead, which gives far richer
    information about a run.

    .. attribute:: electronic_steps

            All electronic steps as a list of list of dict. e.g.,
            [[{"rms": 160.0, "E": 4507.24605593, "dE": 4507.2, "N": 1,
            "deps": -17777.0, "ncg": 16576}, ...], [....]
            where electronic_steps[index] refers the list of electronic steps
            in one ionic_step, electronic_steps[index][subindex] refers to a
            particular electronic step at subindex in ionic step at index. The
            dict of properties depends on the type of VASP run, but in general,
            "E", "dE" and "rms" should be present in almost all runs.

    .. attribute:: ionic_steps:

            All ionic_steps as a list of dict, e.g.,
            [{"dE": -526.36, "E0": -526.36024, "mag": 0.0, "F": -526.36024},
            ...]
            This is the typical output from VASP at the end of each ionic step.
    """

    def __init__(self, filename):
        """
        Args:
            filename (str): Filename of file to parse
        """
        electronic_steps = []
        ionic_steps = []
        ionic_pattern = re.compile(
            r"(\d+)\s+F=\s*([\d\-\.E\+]+)\s+" r"E0=\s*([\d\-\.E\+]+)\s+" r"d\s*E\s*=\s*([\d\-\.E\+]+)$"
        )
        ionic_mag_pattern = re.compile(
            r"(\d+)\s+F=\s*([\d\-\.E\+]+)\s+"
            r"E0=\s*([\d\-\.E\+]+)\s+"
            r"d\s*E\s*=\s*([\d\-\.E\+]+)\s+"
            r"mag=\s*([\d\-\.E\+]+)"
        )
        ionic_MD_pattern = re.compile(
            r"(\d+)\s+T=\s*([\d\-\.E\+]+)\s+"
            r"E=\s*([\d\-\.E\+]+)\s+"
            r"F=\s*([\d\-\.E\+]+)\s+"
            r"E0=\s*([\d\-\.E\+]+)\s+"
            r"EK=\s*([\d\-\.E\+]+)\s+"
            r"SP=\s*([\d\-\.E\+]+)\s+"
            r"SK=\s*([\d\-\.E\+]+)"
        )
        electronic_pattern = re.compile(r"\s*\w+\s*:(.*)")

        def smart_convert(header, num):
            try:
                if header in ("N", "ncg"):
                    v = int(num)
                    return v
                v = float(num)
                return v
            except ValueError:
                return "--"

        header = []
        with zopen(filename, "rt") as fid:
            for line in fid:
                line = line.strip()
                m = electronic_pattern.match(line)
                if m:
                    toks = m.group(1).split()
                    data = {header[i]: smart_convert(header[i], toks[i]) for i in range(len(toks))}
                    if toks[0] == "1":
                        electronic_steps.append([data])
                    else:
                        electronic_steps[-1].append(data)
                elif ionic_pattern.match(line.strip()):
                    m = ionic_pattern.match(line.strip())
                    ionic_steps.append(
                        {
                            "F": float(m.group(2)),
                            "E0": float(m.group(3)),
                            "dE": float(m.group(4)),
                        }
                    )
                elif ionic_mag_pattern.match(line.strip()):
                    m = ionic_mag_pattern.match(line.strip())
                    ionic_steps.append(
                        {
                            "F": float(m.group(2)),
                            "E0": float(m.group(3)),
                            "dE": float(m.group(4)),
                            "mag": float(m.group(5)),
                        }
                    )
                elif ionic_MD_pattern.match(line.strip()):
                    m = ionic_MD_pattern.match(line.strip())
                    ionic_steps.append(
                        {
                            "T": float(m.group(2)),
                            "E": float(m.group(3)),
                            "F": float(m.group(4)),
                            "E0": float(m.group(5)),
                            "EK": float(m.group(6)),
                            "SP": float(m.group(7)),
                            "SK": float(m.group(8)),
                        }
                    )
                elif re.match(r"^\s*N\s+E\s*", line):
                    header = line.strip().replace("d eps", "deps").split()
        self.electronic_steps = electronic_steps
        self.ionic_steps = ionic_steps

        # constrained local moment output
        magmom_constrain_out = []
        d, line_counter, read_forces, done_reading = {}, -1, False, False
        with zopen(filename, "rt") as fid:
            for line in fid:
                if ("E_p =" in line) and (line_counter == -1):
                    d = {"header":[],"output":[]}
                    line_counter, done_reading = 0, False
                if line_counter >= 0:
                    line_split = line.split()
                    if not line_split:
                        line_split = ["DONE"] # This is a temp. fix
                    if line_counter == 0:
                        energy_penalty = float(line_split[2+line_split.index("E_p")])
                        lam = float(line_split[2+line_split.index("lambda")])
                        d.update({"E_p":energy_penalty, "lambda":lam})
                    elif line_split[0] == "ion":
                        d["column_names"] = line_split.copy()
                        read_forces = True
                    else:
                        if read_forces:
                            try:
                                for a in line_split[1:]:
                                    float(a)
                                are_floats = True
                            except Exception as exc:
                                are_floats = False
                            if line_split[0].isdigit() and are_floats:
                                d["output"].append(
                                    {"ion":int(line_split[0]), 
                                     "column_out":[float(a) for a in line_split[1:]]}
                                )
                            else:
                                line_counter = -1
                                read_forces = False
                                done_reading = True
                        else:
                            d["header"].append(line_split.copy())
                    if not done_reading:
                        # update line_counter
                        line_counter += 1
                    else:
                        magmom_constrain_out.append(d.copy())
                        d = {}
        if d:
            # check end of file
            magmom_constrain_out.append(d.copy())
            d = {}

        self.magmom_constrain_out = magmom_constrain_out

    @property
    def all_energies(self):
        """
        Compilation of all energies from all electronic steps and ionic steps
        as a tuple of list of energies, e.g.,
        ((4507.24605593, 143.824705755, -512.073149912, ...), ...)
        """
        all_energies = []
        for i in range(len(self.electronic_steps)):
            energies = [step["E"] for step in self.electronic_steps[i]]
            energies.append(self.ionic_steps[i]["F"])
            all_energies.append(tuple(energies))
        return tuple(all_energies)

    @property  # type: ignore
    @unitized("eV")
    def final_energy(self):
        """
        Final energy from run.
        """
        return self.ionic_steps[-1]["E0"]

    def as_dict(self):
        """
        :return: MSONable dict
        """
        return {
            "electronic_steps": self.electronic_steps,
            "ionic_steps": self.ionic_steps,
        }


class VaspParserError(Exception):
    """
    Exception class for VASP parsing.
    """

    pass


def get_band_structure_from_vasp_multiple_branches(dir_name, efermi=None, projections=False):
    """
    This method is used to get band structure info from a VASP directory. It
    takes into account that the run can be divided in several branches named
    "branch_x". If the run has not been divided in branches the method will
    turn to parsing vasprun.xml directly.

    The method returns None is there"s a parsing error

    Args:
        dir_name: Directory containing all bandstructure runs.
        efermi: Efermi for bandstructure.
        projections: True if you want to get the data on site projections if
            any. Note that this is sometimes very large

    Returns:
        A BandStructure Object
    """
    # TODO: Add better error handling!!!
    if os.path.exists(os.path.join(dir_name, "branch_0")):
        # get all branch dir names
        branch_dir_names = [
            os.path.abspath(d) for d in glob.glob("{i}/branch_*".format(i=dir_name)) if os.path.isdir(d)
        ]

        # sort by the directory name (e.g, branch_10)
        sorted_branch_dir_names = sorted(branch_dir_names, key=lambda x: int(x.split("_")[-1]))

        # populate branches with Bandstructure instances
        branches = []
        for dname in sorted_branch_dir_names:
            xml_file = os.path.join(dname, "vasprun.xml")
            if os.path.exists(xml_file):
                run = Vasprun(xml_file, parse_projected_eigen=projections)
                branches.append(run.get_band_structure(efermi=efermi))
            else:
                # It might be better to throw an exception
                warnings.warn("Skipping {}. Unable to find {}".format(dname, xml_file))

        return get_reconstructed_band_structure(branches, efermi)

    xml_file = os.path.join(dir_name, "vasprun.xml")
    # Better handling of Errors
    if os.path.exists(xml_file):
        return Vasprun(xml_file, parse_projected_eigen=projections).get_band_structure(
            kpoints_filename=None, efermi=efermi
        )

    return None


class Xdatcar:
    """
    Class representing an XDATCAR file. Only tested with VASP 5.x files.

    .. attribute:: structures

        List of structures parsed from XDATCAR.
    .. attribute:: comment

        Optional comment string.
    Authors: Ram Balachandran
    """

    def __init__(self, filename, ionicstep_start=1, ionicstep_end=None, comment=None):
        """
        Init a Xdatcar.

        Args:
            filename (str): Filename of input XDATCAR file.
            ionicstep_start (int): Starting number of ionic step.
            ionicstep_end (int): Ending number of ionic step.
        """
        preamble = None
        coords_str = []
        structures = []
        preamble_done = False
        if ionicstep_start < 1:
            raise Exception("Start ionic step cannot be less than 1")
        if ionicstep_end is not None and ionicstep_start < 1:
            raise Exception("End ionic step cannot be less than 1")

        # pylint: disable=E1136
        ionicstep_cnt = 1
        with zopen(filename, "rt") as f:
            for l in f:
                l = l.strip()
                if preamble is None:
                    preamble = [l]
                    title = l
                elif title == l:
                    preamble_done = False
                    p = Poscar.from_string("\n".join(preamble + ["Direct"] + coords_str))
                    if ionicstep_end is None:
                        if ionicstep_cnt >= ionicstep_start:
                            structures.append(p.structure)
                    else:
                        if ionicstep_start <= ionicstep_cnt < ionicstep_end:
                            structures.append(p.structure)
                        if ionicstep_cnt >= ionicstep_end:
                            break
                    ionicstep_cnt += 1
                    coords_str = []
                    preamble = [l]
                elif not preamble_done:
                    if l == "" or "Direct configuration=" in l:
                        preamble_done = True
                        tmp_preamble = [preamble[0]]
                        for i in range(1, len(preamble)):
                            if preamble[0] != preamble[i]:
                                tmp_preamble.append(preamble[i])
                            else:
                                break
                        preamble = tmp_preamble
                    else:
                        preamble.append(l)
                elif l == "" or "Direct configuration=" in l:
                    p = Poscar.from_string("\n".join(preamble + ["Direct"] + coords_str))
                    if ionicstep_end is None:
                        if ionicstep_cnt >= ionicstep_start:
                            structures.append(p.structure)
                    else:
                        if ionicstep_start <= ionicstep_cnt < ionicstep_end:
                            structures.append(p.structure)
                        if ionicstep_cnt >= ionicstep_end:
                            break
                    ionicstep_cnt += 1
                    coords_str = []
                else:
                    coords_str.append(l)
            p = Poscar.from_string("\n".join(preamble + ["Direct"] + coords_str))
            if ionicstep_end is None:
                if ionicstep_cnt >= ionicstep_start:
                    structures.append(p.structure)
            else:
                if ionicstep_start <= ionicstep_cnt < ionicstep_end:
                    structures.append(p.structure)
        self.structures = structures
        self.comment = comment or self.structures[0].formula

    @property
    def site_symbols(self):
        """
        Sequence of symbols associated with the Xdatcar. Similar to 6th line in
        vasp 5+ Xdatcar.
        """
        syms = [site.specie.symbol for site in self.structures[0]]
        return [a[0] for a in itertools.groupby(syms)]

    @property
    def natoms(self):
        """
        Sequence of number of sites of each type associated with the Poscar.
        Similar to 7th line in vasp 5+ Xdatcar.
        """
        syms = [site.specie.symbol for site in self.structures[0]]
        return [len(tuple(a[1])) for a in itertools.groupby(syms)]

    def concatenate(self, filename, ionicstep_start=1, ionicstep_end=None):
        """
        Concatenate structures in file to Xdatcar.

        Args:
            filename (str): Filename of XDATCAR file to be concatenated.
            ionicstep_start (int): Starting number of ionic step.
            ionicstep_end (int): Ending number of ionic step.
        TODO(rambalachandran):
           Requires a check to ensure if the new concatenating file has the
           same lattice structure and atoms as the Xdatcar class.
        """
        preamble = None
        coords_str = []
        structures = self.structures
        preamble_done = False
        if ionicstep_start < 1:
            raise Exception("Start ionic step cannot be less than 1")
        if ionicstep_end is not None and ionicstep_start < 1:
            raise Exception("End ionic step cannot be less than 1")

        # pylint: disable=E1136
        ionicstep_cnt = 1
        with zopen(filename, "rt") as f:
            for l in f:
                l = l.strip()
                if preamble is None:
                    preamble = [l]
                elif not preamble_done:
                    if l == "" or "Direct configuration=" in l:
                        preamble_done = True
                        tmp_preamble = [preamble[0]]
                        for i in range(1, len(preamble)):
                            if preamble[0] != preamble[i]:
                                tmp_preamble.append(preamble[i])
                            else:
                                break
                        preamble = tmp_preamble
                    else:
                        preamble.append(l)
                elif l == "" or "Direct configuration=" in l:
                    p = Poscar.from_string("\n".join(preamble + ["Direct"] + coords_str))
                    if ionicstep_end is None:
                        if ionicstep_cnt >= ionicstep_start:
                            structures.append(p.structure)
                    else:
                        if ionicstep_start <= ionicstep_cnt < ionicstep_end:
                            structures.append(p.structure)
                    ionicstep_cnt += 1
                    coords_str = []
                else:
                    coords_str.append(l)
            p = Poscar.from_string("\n".join(preamble + ["Direct"] + coords_str))
            if ionicstep_end is None:
                if ionicstep_cnt >= ionicstep_start:
                    structures.append(p.structure)
            else:
                if ionicstep_start <= ionicstep_cnt < ionicstep_end:
                    structures.append(p.structure)
        self.structures = structures

    def get_string(self, ionicstep_start=1, ionicstep_end=None, significant_figures=8):
        """
        Write  Xdatcar class to a string.

        Args:
            ionicstep_start (int): Starting number of ionic step.
            ionicstep_end (int): Ending number of ionic step.
            significant_figures (int): Number of significant figures.
        """
        if ionicstep_start < 1:
            raise Exception("Start ionic step cannot be less than 1")
        if ionicstep_end is not None and ionicstep_end < 1:
            raise Exception("End ionic step cannot be less than 1")
        latt = self.structures[0].lattice
        if np.linalg.det(latt.matrix) < 0:
            latt = Lattice(-latt.matrix)
        lines = [self.comment, "1.0", str(latt)]
        lines.append(" ".join(self.site_symbols))
        lines.append(" ".join([str(x) for x in self.natoms]))
        format_str = "{{:.{0}f}}".format(significant_figures)
        ionicstep_cnt = 1
        output_cnt = 1
        for cnt, structure in enumerate(self.structures):
            ionicstep_cnt = cnt + 1
            if ionicstep_end is None:
                if ionicstep_cnt >= ionicstep_start:
                    lines.append("Direct configuration=" + " " * (7 - len(str(output_cnt))) + str(output_cnt))
                    for (i, site) in enumerate(structure):
                        coords = site.frac_coords
                        line = " ".join([format_str.format(c) for c in coords])
                        lines.append(line)
                    output_cnt += 1
            else:
                if ionicstep_start <= ionicstep_cnt < ionicstep_end:
                    lines.append("Direct configuration=" + " " * (7 - len(str(output_cnt))) + str(output_cnt))
                    for (i, site) in enumerate(structure):
                        coords = site.frac_coords
                        line = " ".join([format_str.format(c) for c in coords])
                        lines.append(line)
                    output_cnt += 1
        return "\n".join(lines) + "\n"

    def write_file(self, filename, **kwargs):
        """
        Write  Xdatcar class into a file.

        Args:
            filename (str): Filename of output XDATCAR file.
            The supported kwargs are the same as those for the
            Xdatcar.get_string method and are passed through directly.
        """
        with zopen(filename, "wt") as f:
            f.write(self.get_string(**kwargs))

    def __str__(self):
        return self.get_string()


class Dynmat:
    """
    Object for reading a DYNMAT file.

    .. attribute:: data

        A nested dict containing the DYNMAT data of the form::
        [atom <int>][disp <int>]['dispvec'] =
            displacement vector (part of first line in dynmat block, e.g. "0.01 0 0")
        [atom <int>][disp <int>]['dynmat'] =
                <list> list of dynmat lines for this atom and this displacement

    Authors: Patrick Huck
    """

    def __init__(self, filename):
        """
        Args:
            filename: Name of file containing DYNMAT
        """
        with zopen(filename, "rt") as f:
            lines = list(clean_lines(f.readlines()))
            self._nspecs, self._natoms, self._ndisps = map(int, lines[0].split())
            self._masses = map(float, lines[1].split())
            self.data = defaultdict(dict)
            atom, disp = None, None
            for i, l in enumerate(lines[2:]):
                v = list(map(float, l.split()))
                if not i % (self._natoms + 1):
                    atom, disp = map(int, v[:2])
                    if atom not in self.data:
                        self.data[atom] = {}
                    if disp not in self.data[atom]:
                        self.data[atom][disp] = {}
                    self.data[atom][disp]["dispvec"] = v[2:]
                else:
                    if "dynmat" not in self.data[atom][disp]:
                        self.data[atom][disp]["dynmat"] = []
                    self.data[atom][disp]["dynmat"].append(v)

    def get_phonon_frequencies(self):
        """calculate phonon frequencies"""
        # TODO: the following is most likely not correct or suboptimal
        # hence for demonstration purposes only
        frequencies = []
        for k, v0 in self.data.items():
            for v1 in v0.itervalues():
                vec = map(abs, v1["dynmat"][k - 1])
                frequency = math.sqrt(sum(vec)) * 2.0 * math.pi * 15.633302  # THz
                frequencies.append(frequency)
        return frequencies

    @property
    def nspecs(self):
        """returns the number of species"""
        return self._nspecs

    @property
    def natoms(self):
        """returns the number of atoms"""
        return self._natoms

    @property
    def ndisps(self):
        """returns the number of displacements"""
        return self._ndisps

    @property
    def masses(self):
        """returns the list of atomic masses"""
        return list(self._masses)


def get_adjusted_fermi_level(efermi, cbm, band_structure):
    """
    When running a band structure computations the fermi level needs to be
    take from the static run that gave the charge density used for the non-self
    consistent band structure run. Sometimes this fermi level is however a
    little too low because of the mismatch between the uniform grid used in
    the static run and the band structure k-points (e.g., the VBM is on Gamma
    and the Gamma point is not in the uniform mesh). Here we use a procedure
    consisting in looking for energy levels higher than the static fermi level
    (but lower than the LUMO) if any of these levels make the band structure
    appears insulating and not metallic anymore, we keep this adjusted fermi
    level. This procedure has shown to detect correctly most insulators.

    Args:
        efermi (float): Fermi energy of the static run
        cbm (float): Conduction band minimum of the static run
        run_bandstructure: a band_structure object

    Returns:
        a new adjusted fermi level
    """
    # make a working copy of band_structure
    bs_working = BandStructureSymmLine.from_dict(band_structure.as_dict())
    if bs_working.is_metal():
        e = efermi
        while e < cbm:
            e += 0.01
            bs_working._efermi = e
            if not bs_working.is_metal():
                return e
    return efermi


# a note to future confused people (i.e. myself):
# I use numpy.fromfile instead of scipy.io.FortranFile here because the records
# are of fixed length, so the record length is only written once. In fortran,
# this amounts to using open(..., form='unformatted', recl=recl_len). In
# constrast when you write UNK files, the record length is written at the
# beginning of each record. This allows you to use scipy.io.FortranFile. In
# fortran, this amounts to using open(..., form='unformatted') [i.e. no recl=].
class Wavecar:
    """
    This is a class that contains the (pseudo-) wavefunctions from VASP.

    Coefficients are read from the given WAVECAR file and the corresponding
    G-vectors are generated using the algorithm developed in WaveTrans (see
    acknowledgments below). To understand how the wavefunctions are evaluated,
    please see the evaluate_wavefunc docstring.

    It should be noted that the pseudopotential augmentation is not included in
    the WAVECAR file. As a result, some caution should be exercised when
    deriving value from this information.

    The usefulness of this class is to allow the user to do projections or band
    unfolding style manipulations of the wavefunction. An example of this can
    be seen in the work of Shen et al. 2017
    (https://doi.org/10.1103/PhysRevMaterials.1.065001).

    .. attribute:: filename

        String of the input file (usually WAVECAR)

    .. attribute:: vasp_type

        String that determines VASP type the WAVECAR was generated with (either
        'std', 'gam', or 'ncl')

    .. attribute:: nk

        Number of k-points from the WAVECAR

    .. attribute:: nb

        Number of bands per k-point

    .. attribute:: encut

        Energy cutoff (used to define G_{cut})

    .. attribute:: efermi

        Fermi energy

    .. attribute:: a

        Primitive lattice vectors of the cell (e.g. a_1 = self.a[0, :])

    .. attribute:: b

        Reciprocal lattice vectors of the cell (e.g. b_1 = self.b[0, :])

    .. attribute:: vol

        The volume of the unit cell in real space

    .. attribute:: kpoints

        The list of k-points read from the WAVECAR file

    .. attribute:: band_energy

        The list of band eigenenergies (and corresponding occupancies) for
        each kpoint, where the first index corresponds to the index of the
        k-point (e.g. self.band_energy[kp])

    .. attribute:: Gpoints

        The list of generated G-points for each k-point (a double list), which
        are used with the coefficients for each k-point and band to recreate
        the wavefunction (e.g. self.Gpoints[kp] is the list of G-points for
        k-point kp). The G-points depend on the k-point and reciprocal lattice
        and therefore are identical for each band at the same k-point. Each
        G-point is represented by integer multipliers (e.g. assuming
        Gpoints[kp][n] == [n_1, n_2, n_3], then
        G_n = n_1*b_1 + n_2*b_2 + n_3*b_3)

    .. attribute:: coeffs

        The list of coefficients for each k-point and band for reconstructing
        the wavefunction. For non-spin-polarized, the first index corresponds
        to the kpoint and the second corresponds to the band (e.g.
        self.coeffs[kp][b] corresponds to k-point kp and band b). For
        spin-polarized calculations, the first index is for the spin.
        If the calculation was non-collinear, then self.coeffs[kp][b] will have
        two columns (one for each component of the spinor).

    Acknowledgments:
        This code is based upon the Fortran program, WaveTrans, written by
        R. M. Feenstra and M. Widom from the Dept. of Physics at Carnegie
        Mellon University. To see the original work, please visit:
        https://www.andrew.cmu.edu/user/feenstra/wavetrans/

    Author: Mark Turiansky
    """

    def __init__(self, filename="WAVECAR", verbose=False, precision="normal", vasp_type=None):
        """
        Information is extracted from the given WAVECAR

        Args:
            filename (str): input file (default: WAVECAR)
            verbose (bool): determines whether processing information is shown
            precision (str): determines how fine the fft mesh is (normal or
                             accurate), only the first letter matters
            vasp_type (str): determines the VASP type that is used, allowed
                             values are ['std', 'gam', 'ncl']
                             (only first letter is required)
        """
        self.filename = filename
        if not (vasp_type is None or vasp_type.lower()[0] in ["s", "g", "n"]):
            raise ValueError(f"invalid vasp_type {vasp_type}")
        self.vasp_type = vasp_type

        # c = 0.26246582250210965422
        # 2m/hbar^2 in agreement with VASP
        self._C = 0.262465831
        with open(self.filename, "rb") as f:
            # read the header information
            recl, spin, rtag = np.fromfile(f, dtype=np.float64, count=3).astype(np.int_)
            if verbose:
                print("recl={}, spin={}, rtag={}".format(recl, spin, rtag))
            recl8 = int(recl / 8)
            self.spin = spin

            # check to make sure we have precision correct
            if rtag not in (45200, 45210, 53300, 53310):
                # note that rtag=45200 and 45210 may not work if file was actually
                # generated by old version of VASP, since that would write eigenvalues
                # and occupations in way that does not span FORTRAN records, but
                # reader below appears to assume that record boundaries can be ignored
                # (see OUTWAV vs. OUTWAV_4 in vasp fileio.F)
                raise ValueError("invalid rtag of {}".format(rtag))

            # padding to end of fortran REC=1
            np.fromfile(f, dtype=np.float64, count=(recl8 - 3))

            # extract kpoint, bands, energy, and lattice information
            self.nk, self.nb, self.encut = np.fromfile(f, dtype=np.float64, count=3).astype(np.int_)
            self.a = np.fromfile(f, dtype=np.float64, count=9).reshape((3, 3))
            self.efermi = np.fromfile(f, dtype=np.float64, count=1)[0]
            if verbose:
                print(
                    "kpoints = {}, bands = {}, energy cutoff = {}, fermi "
                    "energy= {:.04f}\n".format(self.nk, self.nb, self.encut, self.efermi)
                )
                print("primitive lattice vectors = \n{}".format(self.a))

            self.vol = np.dot(self.a[0, :], np.cross(self.a[1, :], self.a[2, :]))
            if verbose:
                print("volume = {}\n".format(self.vol))

            # calculate reciprocal lattice
            b = np.array(
                [
                    np.cross(self.a[1, :], self.a[2, :]),
                    np.cross(self.a[2, :], self.a[0, :]),
                    np.cross(self.a[0, :], self.a[1, :]),
                ]
            )
            b = 2 * np.pi * b / self.vol
            self.b = b
            if verbose:
                print("reciprocal lattice vectors = \n{}".format(b))
                print("reciprocal lattice vector magnitudes = \n{}\n".format(np.linalg.norm(b, axis=1)))

            # calculate maximum number of b vectors in each direction
            self._generate_nbmax()
            if verbose:
                print("max number of G values = {}\n\n".format(self._nbmax))
            self.ng = self._nbmax * 3 if precision.lower()[0] == "n" else self._nbmax * 4

            # padding to end of fortran REC=2
            np.fromfile(f, dtype=np.float64, count=recl8 - 13)

            # reading records
            self.Gpoints = [None for _ in range(self.nk)]
            self.kpoints = []
            if spin == 2:
                self.coeffs = [[[None for i in range(self.nb)] for j in range(self.nk)] for _ in range(spin)]
                self.band_energy = [[] for _ in range(spin)]
            else:
                self.coeffs = [[None for i in range(self.nb)] for j in range(self.nk)]
                self.band_energy = []

            for ispin in range(spin):
                if verbose:
                    print("reading spin {}".format(ispin))

                for ink in range(self.nk):
                    # information for this kpoint
                    nplane = int(np.fromfile(f, dtype=np.float64, count=1)[0])
                    kpoint = np.fromfile(f, dtype=np.float64, count=3)

                    if ispin == 0:
                        self.kpoints.append(kpoint)
                    else:
                        assert np.allclose(self.kpoints[ink], kpoint)

                    if verbose:
                        print("kpoint {: 4} with {: 5} plane waves at {}".format(ink, nplane, kpoint))

                    # energy and occupation information
                    enocc = np.fromfile(f, dtype=np.float64, count=3 * self.nb).reshape((self.nb, 3))
                    if spin == 2:
                        self.band_energy[ispin].append(enocc)
                    else:
                        self.band_energy.append(enocc)

                    if verbose:
                        print("enocc =\n", enocc[:, [0, 2]])

                    # padding to end of record that contains nplane, kpoints, evals and occs
                    np.fromfile(f, dtype=np.float64, count=(recl8 - 4 - 3 * self.nb) % recl8)

                    if self.vasp_type is None:
                        (
                            self.Gpoints[ink],
                            extra_gpoints,
                            extra_coeff_inds,
                        ) = self._generate_G_points(kpoint, gamma=True)
                        if len(self.Gpoints[ink]) == nplane:
                            self.vasp_type = "gam"
                        else:
                            (
                                self.Gpoints[ink],
                                extra_gpoints,
                                extra_coeff_inds,
                            ) = self._generate_G_points(kpoint, gamma=False)
                            self.vasp_type = "std" if len(self.Gpoints[ink]) == nplane else "ncl"

                        if verbose:
                            print("\ndetermined vasp_type =", self.vasp_type, "\n")
                    else:
                        (
                            self.Gpoints[ink],
                            extra_gpoints,
                            extra_coeff_inds,
                        ) = self._generate_G_points(kpoint, gamma=(self.vasp_type.lower()[0] == "g"))

                    if len(self.Gpoints[ink]) != nplane and 2 * len(self.Gpoints[ink]) != nplane:
                        raise ValueError(
                            f"Incorrect value of vasp_type given ({vasp_type})."
                            " Please open an issue if you are certain this WAVECAR"
                            " was generated with the given vasp_type."
                        )

                    self.Gpoints[ink] = np.array(self.Gpoints[ink] + extra_gpoints, dtype=np.float64)

                    # extract coefficients
                    for inb in range(self.nb):
                        if rtag in (45200, 53300):
                            data = np.fromfile(f, dtype=np.complex64, count=nplane)
                            np.fromfile(f, dtype=np.float64, count=recl8 - nplane)
                        elif rtag in (45210, 53310):
                            # this should handle double precision coefficients
                            # but I don't have a WAVECAR to test it with
                            data = np.fromfile(f, dtype=np.complex128, count=nplane)
                            np.fromfile(f, dtype=np.float64, count=recl8 - 2 * nplane)

                        extra_coeffs = []
                        if len(extra_coeff_inds) > 0:
                            # reconstruct extra coefficients missing from gamma-only executable WAVECAR
                            for G_ind in extra_coeff_inds:
                                # no idea where this factor of sqrt(2) comes from, but empirically
                                # it appears to be necessary
                                data[G_ind] /= np.sqrt(2)
                                extra_coeffs.append(np.conj(data[G_ind]))

                        if spin == 2:
                            self.coeffs[ispin][ink][inb] = np.array(list(data) + extra_coeffs, dtype=np.complex64)
                        else:
                            self.coeffs[ink][inb] = np.array(list(data) + extra_coeffs, dtype=np.complex128)

                        if self.vasp_type.lower()[0] == "n":
                            self.coeffs[ink][inb].shape = (2, nplane // 2)

    def _generate_nbmax(self) -> None:
        """
        Helper function that determines maximum number of b vectors for
        each direction.

        This algorithm is adapted from WaveTrans (see Class docstring). There
        should be no reason for this function to be called outside of
        initialization.
        """
        bmag = np.linalg.norm(self.b, axis=1)
        b = self.b

        # calculate maximum integers in each direction for G
        phi12 = np.arccos(np.dot(b[0, :], b[1, :]) / (bmag[0] * bmag[1]))
        sphi123 = np.dot(b[2, :], np.cross(b[0, :], b[1, :])) / (bmag[2] * np.linalg.norm(np.cross(b[0, :], b[1, :])))
        nbmaxA = np.sqrt(self.encut * self._C) / bmag
        nbmaxA[0] /= np.abs(np.sin(phi12))
        nbmaxA[1] /= np.abs(np.sin(phi12))
        nbmaxA[2] /= np.abs(sphi123)
        nbmaxA += 1

        phi13 = np.arccos(np.dot(b[0, :], b[2, :]) / (bmag[0] * bmag[2]))
        sphi123 = np.dot(b[1, :], np.cross(b[0, :], b[2, :])) / (bmag[1] * np.linalg.norm(np.cross(b[0, :], b[2, :])))
        nbmaxB = np.sqrt(self.encut * self._C) / bmag
        nbmaxB[0] /= np.abs(np.sin(phi13))
        nbmaxB[1] /= np.abs(sphi123)
        nbmaxB[2] /= np.abs(np.sin(phi13))
        nbmaxB += 1

        phi23 = np.arccos(np.dot(b[1, :], b[2, :]) / (bmag[1] * bmag[2]))
        sphi123 = np.dot(b[0, :], np.cross(b[1, :], b[2, :])) / (bmag[0] * np.linalg.norm(np.cross(b[1, :], b[2, :])))
        nbmaxC = np.sqrt(self.encut * self._C) / bmag
        nbmaxC[0] /= np.abs(sphi123)
        nbmaxC[1] /= np.abs(np.sin(phi23))
        nbmaxC[2] /= np.abs(np.sin(phi23))
        nbmaxC += 1

        self._nbmax = np.max([nbmaxA, nbmaxB, nbmaxC], axis=0).astype(np.int_)

    def _generate_G_points(self, kpoint: np.ndarray, gamma: bool = False) -> Tuple[List, List, List]:
        """
        Helper function to generate G-points based on nbmax.

        This function iterates over possible G-point values and determines
        if the energy is less than G_{cut}. Valid values are appended to
        the output array. This function should not be called outside of
        initialization.

        Args:
            kpoint (np.array): the array containing the current k-point value
            gamma (bool): determines if G points for gamma-point only executable
                          should be generated

        Returns:
            a list containing valid G-points
        """

        if gamma:
            kmax = self._nbmax[0] + 1
        else:
            kmax = 2 * self._nbmax[0] + 1

        gpoints = []
        extra_gpoints = []
        extra_coeff_inds = []
        G_ind = 0
        for i in range(2 * self._nbmax[2] + 1):
            i3 = i - 2 * self._nbmax[2] - 1 if i > self._nbmax[2] else i
            for j in range(2 * self._nbmax[1] + 1):
                j2 = j - 2 * self._nbmax[1] - 1 if j > self._nbmax[1] else j
                for k in range(kmax):
                    k1 = k - 2 * self._nbmax[0] - 1 if k > self._nbmax[0] else k
                    if gamma and ((k1 == 0 and j2 < 0) or (k1 == 0 and j2 == 0 and i3 < 0)):
                        continue
                    G = np.array([k1, j2, i3])
                    v = kpoint + G
                    g = np.linalg.norm(np.dot(v, self.b))
                    E = g ** 2 / self._C
                    if E < self.encut:
                        gpoints.append(G)
                        if gamma and (k1, j2, i3) != (0, 0, 0):
                            extra_gpoints.append(-G)
                            extra_coeff_inds.append(G_ind)
                        G_ind += 1
        return (gpoints, extra_gpoints, extra_coeff_inds)

    def evaluate_wavefunc(self, kpoint: int, band: int, r: np.ndarray, spin: int = 0, spinor: int = 0) -> np.complex64:
        r"""
        Evaluates the wavefunction for a given position, r.

        The wavefunction is given by the k-point and band. It is evaluated
        at the given position by summing over the components. Formally,

        \psi_n^k (r) = \sum_{i=1}^N c_i^{n,k} \exp (i (k + G_i^{n,k}) \cdot r)

        where \psi_n^k is the wavefunction for the nth band at k-point k, N is
        the number of plane waves, c_i^{n,k} is the ith coefficient that
        corresponds to the nth band and k-point k, and G_i^{n,k} is the ith
        G-point corresponding to k-point k.

        NOTE: This function is very slow; a discrete fourier transform is the
        preferred method of evaluation (see Wavecar.fft_mesh).

        Args:
            kpoint (int): the index of the kpoint where the wavefunction
                            will be evaluated
            band (int): the index of the band where the wavefunction will be
                            evaluated
            r (np.array): the position where the wavefunction will be evaluated
            spin (int):  spin index for the desired wavefunction (only for
                            ISPIN = 2, default = 0)
            spinor (int): component of the spinor that is evaluated (only used
                            if vasp_type == 'ncl')
        Returns:
            a complex value corresponding to the evaluation of the wavefunction
        """
        v = self.Gpoints[kpoint] + self.kpoints[kpoint]
        u = np.dot(np.dot(v, self.b), r)
        if self.vasp_type.lower()[0] == "n":
            c = self.coeffs[kpoint][band][spinor, :]
        elif self.spin == 2:
            c = self.coeffs[spin][kpoint][band]
        else:
            c = self.coeffs[kpoint][band]
        return np.sum(np.dot(c, np.exp(1j * u, dtype=np.complex64))) / np.sqrt(self.vol)

    def fft_mesh(self, kpoint: int, band: int, spin: int = 0, spinor: int = 0, shift: bool = True) -> np.ndarray:
        """
        Places the coefficients of a wavefunction onto an fft mesh.

        Once the mesh has been obtained, a discrete fourier transform can be
        used to obtain real-space evaluation of the wavefunction. The output
        of this function can be passed directly to numpy's fft function. For
        example:

            mesh = Wavecar('WAVECAR').fft_mesh(kpoint, band)
            evals = np.fft.ifftn(mesh)

        Args:
            kpoint (int): the index of the kpoint where the wavefunction
                            will be evaluated
            band (int): the index of the band where the wavefunction will be
                            evaluated
            spin (int):  the spin of the wavefunction for the desired
                            wavefunction (only for ISPIN = 2, default = 0)
            spinor (int): component of the spinor that is evaluated (only used
                            if vasp_type == 'ncl')
            shift (bool): determines if the zero frequency coefficient is
                            placed at index (0, 0, 0) or centered
        Returns:
            a numpy ndarray representing the 3D mesh of coefficients
        """
        if self.vasp_type.lower()[0] == "n":
            tcoeffs = self.coeffs[kpoint][band][spinor, :]
        elif self.spin == 2:
            tcoeffs = self.coeffs[spin][kpoint][band]
        else:
            tcoeffs = self.coeffs[kpoint][band]

        mesh = np.zeros(tuple(self.ng), dtype=np.complex_)
        for gp, coeff in zip(self.Gpoints[kpoint], tcoeffs):
            t = tuple(gp.astype(np.int_) + (self.ng / 2).astype(np.int_))
            mesh[t] = coeff

        if shift:
            return np.fft.ifftshift(mesh)
        return mesh

    def get_parchg(
        self,
        poscar: Poscar,
        kpoint: int,
        band: int,
        spin: Optional[int] = None,
        spinor: Optional[int] = None,
        phase: bool = False,
        scale: int = 2,
    ) -> Chgcar:
        """
        Generates a Chgcar object, which is the charge density of the specified
        wavefunction.

        This function generates a Chgcar object with the charge density of the
        wavefunction specified by band and kpoint (and spin, if the WAVECAR
        corresponds to a spin-polarized calculation). The phase tag is a
        feature that is not present in VASP. For a real wavefunction, the phase
        tag being turned on means that the charge density is multiplied by the
        sign of the wavefunction at that point in space. A warning is generated
        if the phase tag is on and the chosen kpoint is not Gamma.

        Note: Augmentation from the PAWs is NOT included in this function. The
        maximal charge density will differ from the PARCHG from VASP, but the
        qualitative shape of the charge density will match.

        Args:
            poscar (pymatgen.io.vasp.inputs.Poscar): Poscar object that has the
                structure associated with the WAVECAR file
            kpoint (int): the index of the kpoint for the wavefunction
            band (int): the index of the band for the wavefunction
            spin (int): optional argument to specify the spin. If the Wavecar
                has ISPIN = 2, spin is None generates a Chgcar with total spin
                and magnetization, and spin == {0, 1} specifies just the spin
                up or down component.
            spinor (int): optional argument to specify the spinor component
                for noncollinear data wavefunctions (allowed values of None,
                0, or 1)
            phase (bool): flag to determine if the charge density is multiplied
                by the sign of the wavefunction. Only valid for real
                wavefunctions.
            scale (int): scaling for the FFT grid. The default value of 2 is at
                least as fine as the VASP default.
        Returns:
            a pymatgen.io.vasp.outputs.Chgcar object
        """
        if phase and not np.all(self.kpoints[kpoint] == 0.0):
            warnings.warn(
                "phase == True should only be used for the Gamma " "kpoint! I hope you know what you're doing!"
            )

        # scaling of ng for the fft grid, need to restore value at the end
        temp_ng = self.ng
        self.ng = self.ng * scale
        N = np.prod(self.ng)

        data = {}
        if self.spin == 2:
            if spin is not None:
                wfr = np.fft.ifftn(self.fft_mesh(kpoint, band, spin=spin)) * N
                den = np.abs(np.conj(wfr) * wfr)
                if phase:
                    den = np.sign(np.real(wfr)) * den
                data["total"] = den
            else:
                wfr = np.fft.ifftn(self.fft_mesh(kpoint, band, spin=0)) * N
                denup = np.abs(np.conj(wfr) * wfr)
                wfr = np.fft.ifftn(self.fft_mesh(kpoint, band, spin=1)) * N
                dendn = np.abs(np.conj(wfr) * wfr)
                data["total"] = denup + dendn
                data["diff"] = denup - dendn
        else:
            if spinor is not None:
                wfr = np.fft.ifftn(self.fft_mesh(kpoint, band, spinor=spinor)) * N
                den = np.abs(np.conj(wfr) * wfr)
            else:
                wfr = np.fft.ifftn(self.fft_mesh(kpoint, band, spinor=0)) * N
                wfr_t = np.fft.ifftn(self.fft_mesh(kpoint, band, spinor=1)) * N
                den = np.abs(np.conj(wfr) * wfr)
                den += np.abs(np.conj(wfr_t) * wfr_t)

            if phase and not (self.vasp_type.lower()[0] == "n" and spinor is None):
                den = np.sign(np.real(wfr)) * den
            data["total"] = den

        self.ng = temp_ng
        return Chgcar(poscar, data)

    def write_unks(self, directory: str) -> None:
        """
        Write the UNK files to the given directory.

        Writes the cell-periodic part of the bloch wavefunctions from the
        WAVECAR file to each of the UNK files. There will be one UNK file for
        each of the kpoints in the WAVECAR file.

        Note:
            wannier90 expects the full kpoint grid instead of the symmetry-
            reduced one that VASP stores the wavefunctions on. You should run
            a nscf calculation with ISYM=0 to obtain the correct grid.

        Args:
            directory (str): directory where the UNK files are written
        """
        out_dir = Path(directory).expanduser()
        if not out_dir.exists():
            out_dir.mkdir(parents=False)
        elif not out_dir.is_dir():
            raise ValueError("invalid directory")

        N = np.prod(self.ng)
        for ik in range(self.nk):
            fname = f"UNK{ik+1:05d}."
            if self.vasp_type.lower()[0] == "n":
                data = np.empty((self.nb, 2, *self.ng), dtype=np.complex128)
                for ib in range(self.nb):
                    data[ib, 0, :, :, :] = np.fft.ifftn(self.fft_mesh(ik, ib, spinor=0)) * N
                    data[ib, 1, :, :, :] = np.fft.ifftn(self.fft_mesh(ik, ib, spinor=1)) * N
                Unk(ik + 1, data).write_file(str(out_dir / (fname + "NC")))
            else:
                data = np.empty((self.nb, *self.ng), dtype=np.complex128)
                for ispin in range(self.spin):
                    for ib in range(self.nb):
                        data[ib, :, :, :] = np.fft.ifftn(self.fft_mesh(ik, ib, spin=ispin)) * N
                    Unk(ik + 1, data).write_file(str(out_dir / (fname + f"{ispin+1}")))


class Eigenval:
    """
    Object for reading EIGENVAL file.

    .. attribute:: filename

        string containing input filename

    .. attribute:: occu_tol

        tolerance for determining occupation in band properties

    .. attribute:: ispin

        spin polarization tag (int)

    .. attribute:: nelect

        number of electrons

    .. attribute:: nkpt

        number of kpoints

    .. attribute:: nbands

        number of bands

    .. attribute:: kpoints

        list of kpoints

    .. attribute:: kpoints_weights

        weights of each kpoint in the BZ, should sum to 1.

    .. attribute:: eigenvalues

        Eigenvalues as a dict of {(spin): np.ndarray(shape=(nkpt, nbands, 2))}.
        This representation is based on actual ordering in VASP and is meant as
        an intermediate representation to be converted into proper objects. The
        kpoint index is 0-based (unlike the 1-based indexing in VASP).
    """

    def __init__(self, filename, occu_tol=1e-8, separate_spins=False):
        """
        Reads input from filename to construct Eigenval object

        Args:
            filename (str):     filename of EIGENVAL to read in
            occu_tol (float):   tolerance for determining band gap
            separate_spins (bool):   whether the band gap, CBM, and VBM should be
                reported for each individual spin channel. Defaults to False,
                which computes the eigenvalue band properties independent of
                the spin orientation. If True, the calculation must be spin-polarized.

        Returns:
            a pymatgen.io.vasp.outputs.Eigenval object
        """

        self.filename = filename
        self.occu_tol = occu_tol
        self.separate_spins = separate_spins

        with zopen(filename, "r") as f:
            self.ispin = int(f.readline().split()[-1])

            # useless header information
            for _ in range(4):
                f.readline()

            self.nelect, self.nkpt, self.nbands = list(map(int, f.readline().split()))

            self.kpoints = []
            self.kpoints_weights = []
            if self.ispin == 2:
                self.eigenvalues = {
                    Spin.up: np.zeros((self.nkpt, self.nbands, 2)),
                    Spin.down: np.zeros((self.nkpt, self.nbands, 2)),
                }
            else:
                self.eigenvalues = {Spin.up: np.zeros((self.nkpt, self.nbands, 2))}

            ikpt = -1
            for line in f:
                if re.search(r"(\s+[\-+0-9eE.]+){4}", str(line)):
                    ikpt += 1
                    kpt = list(map(float, line.split()))
                    self.kpoints.append(kpt[:-1])
                    self.kpoints_weights.append(kpt[-1])
                    for i in range(self.nbands):
                        sl = list(map(float, f.readline().split()))
                        if len(sl) == 3:
                            self.eigenvalues[Spin.up][ikpt, i, 0] = sl[1]
                            self.eigenvalues[Spin.up][ikpt, i, 1] = sl[2]
                        elif len(sl) == 5:
                            self.eigenvalues[Spin.up][ikpt, i, 0] = sl[1]
                            self.eigenvalues[Spin.up][ikpt, i, 1] = sl[3]
                            self.eigenvalues[Spin.down][ikpt, i, 0] = sl[2]
                            self.eigenvalues[Spin.down][ikpt, i, 1] = sl[4]

    @property
    def eigenvalue_band_properties(self):
        """
        Band properties from the eigenvalues as a tuple,
        (band gap, cbm, vbm, is_band_gap_direct). In the case of separate_spins=True,
        the band gap, cbm, vbm, and is_band_gap_direct are each lists of length 2,
        with index 0 representing the spin-up channel and index 1 representing
        the spin-down channel.
        """
        vbm = -float("inf")
        vbm_kpoint = None
        cbm = float("inf")
        cbm_kpoint = None
        vbm_spins = []
        vbm_spins_kpoints = []
        cbm_spins = []
        cbm_spins_kpoints = []
        if self.separate_spins and len(self.eigenvalues.keys()) != 2:
            raise ValueError("The separate_spins flag can only be True if ISPIN = 2")

        for spin, d in self.eigenvalues.items():
            if self.separate_spins:
                vbm = -float("inf")
                cbm = float("inf")
            for k, val in enumerate(d):
                for (eigenval, occu) in val:
                    if occu > self.occu_tol and eigenval > vbm:
                        vbm = eigenval
                        vbm_kpoint = k
                    elif occu <= self.occu_tol and eigenval < cbm:
                        cbm = eigenval
                        cbm_kpoint = k
            if self.separate_spins:
                vbm_spins.append(vbm)
                vbm_spins_kpoints.append(vbm_kpoint)
                cbm_spins.append(cbm)
                cbm_spins_kpoints.append(cbm_kpoint)
        if self.separate_spins:
            return (
                [max(cbm_spins[0] - vbm_spins[0], 0), max(cbm_spins[1] - vbm_spins[1], 0)],
                [cbm_spins[0], cbm_spins[1]],
                [vbm_spins[0], vbm_spins[1]],
                [vbm_spins_kpoints[0] == cbm_spins_kpoints[0], vbm_spins_kpoints[1] == cbm_spins_kpoints[1]],
            )
        return max(cbm - vbm, 0), cbm, vbm, vbm_kpoint == cbm_kpoint


class Wavederf:
    """
    Object for reading a WAVEDERF file.

    Note: This file is only produced when LOPTICS is true AND vasp has been
    recompiled after uncommenting the line that calls
    WRT_CDER_BETWEEN_STATES_FORMATTED in linear_optics.F

    .. attribute:: data

        A numpy array containing the WAVEDERF data of the form below. It should
        be noted that VASP uses 1-based indexing for bands, but this is
        converted to 0-based numpy array indexing.

        For each kpoint (in the same order as in IBZKPT), and for each pair of
        bands:

            [ #kpoint index
             [ #band 1 index
              [ #band 2 index
               [cdum_x_real, cdum_x_imag, cdum_y_real, cdum_y_imag, cdum_z_real, cdum_z_imag]
              ]
             ]
            ]

        This structure follows the file format. Numpy array methods can be used
        to fetch data in a more useful way (e.g., get matrix elements between
        wo specific bands at each kpoint, fetch x/y/z components,
        real/imaginary parts, abs/phase, etc. )

    Author: Miguel Dias Costa
    """

    def __init__(self, filename):
        """
        Args:
            filename: Name of file containing WAVEDERF.
        """
        with zopen(filename, "rt") as f:
            header = f.readline().split()
            nb_kpoints = int(header[1])
            nb_bands = int(header[2])
            data = np.zeros((nb_kpoints, nb_bands, nb_bands, 6))
            for ik in range(nb_kpoints):
                for ib1 in range(nb_bands):
                    for ib2 in range(nb_bands):
                        # each line in the file includes besides the band
                        # indexes, which are redundant, each band's energy
                        # and occupation, which are already available elsewhere,
                        # so we store only the 6 matrix elements after this 6
                        # redundant values
                        data[ik][ib1][ib2] = [float(element) for element in f.readline().split()[6:]]

            self.data = data
            self._nb_kpoints = nb_kpoints
            self._nb_bands = nb_bands

    @property
    def nb_bands(self):
        """
        returns the number of bands in the band structure
        """
        return self._nb_bands

    @property
    def nb_kpoints(self):
        """
        Returns the number of k-points in the band structure calculation
        """
        return self._nb_kpoints

    def get_elements_between_bands(self, band_i, band_j):
        """
        Method returning a numpy array with elements

        [cdum_x_real, cdum_x_imag, cdum_y_real, cdum_y_imag, cdum_z_real, cdum_z_imag]

        between bands band_i and band_j (vasp 1-based indexing) for all kpoints.

        Args:
            band_i (Integer): Index of band i
            band_j (Integer): Index of band j

        Returns:
            a numpy list of elements for each kpoint
        """
        if band_i < 1 or band_i > self.nb_bands or band_j < 1 or band_j > self.nb_bands:
            raise ValueError("Band index out of bounds")

        return self.data[:, band_i - 1, band_j - 1, :]


class Waveder:
    """
    Class for reading a WAVEDER file.
    The LOPTICS tag produces a WAVEDER file.
    The WAVEDER contains the derivative of the orbitals with respect to k.
    Author: Kamal Choudhary, NIST
    """

    def __init__(self, filename, gamma_only=False):
        """
        Args:
            filename: Name of file containing WAVEDER.
        """
        with open(filename, "rb") as fp:

            def readData(dtype):
                """Read records from Fortran binary file and convert to
                np.array of given dtype."""
                data = b""
                while True:
                    prefix = np.fromfile(fp, dtype=np.int32, count=1)[0]
                    data += fp.read(abs(prefix))
                    suffix = np.fromfile(fp, dtype=np.int32, count=1)[0]
                    if abs(prefix) - abs(suffix):
                        raise RuntimeError(
                            "Read wrong amount of bytes.\n"
                            "Expected: %d, read: %d, suffix: %d." % (prefix, len(data), suffix)
                        )
                    if prefix > 0:
                        break
                return np.frombuffer(data, dtype=dtype)

            nbands, nelect, nk, ispin = readData(np.int32)
            _ = readData(np.float_)  # nodes_in_dielectric_function
            _ = readData(np.float_)  # wplasmon
            if gamma_only:
                cder = readData(np.float_)
            else:
                cder = readData(np.complex64)

            cder_data = cder.reshape((3, ispin, nk, nelect, nbands)).T

            self._cder_data = cder_data
            self._nkpoints = nk
            self._ispin = ispin
            self._nelect = nelect
            self._nbands = nbands

    @property
    def cder_data(self):
        """
        Returns the orbital derivative between states
        """
        return self._cder_data

    @property
    def nbands(self):
        """
        Returns the number of bands in the calculation
        """
        return self._nbands

    @property
    def nkpoints(self):
        """
        Returns the number of k-points in the calculation
        """
        return self._nkpoints

    @property
    def nelect(self):
        """
        Returns the number of electrons in the calculation
        """
        return self._nelect

    def get_orbital_derivative_between_states(self, band_i, band_j, kpoint, spin, cart_dir):
        """
        Method returning a value
        between bands band_i and band_j for k-point index, spin-channel and cartesian direction.
        Args:
            band_i (Integer): Index of band i
            band_j (Integer): Index of band j
            kpoint (Integer): Index of k-point
            spin   (Integer): Index of spin-channel (0 or 1)
            cart_dir (Integer): Index of cartesian direction (0,1,2)

        Returns:
            a float value
        """
        if band_i < 0 or band_i > self.nbands - 1 or band_j < 0 or band_j > self.nelect - 1:
            raise ValueError("Band index out of bounds")
        if kpoint > self.nkpoints:
            raise ValueError("K-point index out of bounds")
        if cart_dir > 2 or cart_dir < 0:
            raise ValueError("cart_dir index out of bounds")

        return self._cder_data[band_i, band_j, kpoint, spin, cart_dir]


class UnconvergedVASPWarning(Warning):
    """
    Warning for unconverged vasp run.
    """

    pass<|MERGE_RESOLUTION|>--- conflicted
+++ resolved
@@ -1752,7 +1752,6 @@
 
         all_lines = []
         for line in reverse_readfile(self.filename):
-<<<<<<< HEAD
             # GCM: Hack try statement
             try:
                 clean = line.strip()
@@ -1762,34 +1761,24 @@
                 else:
                     if time_patt.search(line):
                         tok = line.strip().split(":")
-                        run_stats[tok[0].strip()] = float(tok[1].strip())
-=======
-            clean = line.strip()
-            all_lines.append(clean)
-            if clean.find("soft stop encountered!  aborting job") != -1:
-                self.is_stopped = True
-            else:
-                if time_patt.search(line):
-                    tok = line.strip().split(":")
-                    try:
-                        # try-catch because VASP 6.2.0 may print
-                        # Average memory used (kb):          N/A
-                        # which cannot be parsed as float
-                        run_stats[tok[0].strip()] = float(tok[1].strip())
-                    except ValueError:
-                        run_stats[tok[0].strip()] = None
-                    continue
-                m = efermi_patt.search(clean)
-                if m:
-                    try:
-                        # try-catch because VASP sometimes prints
-                        # 'E-fermi: ********     XC(G=0):  -6.1327
-                        # alpha+bet : -1.8238'
-                        efermi = float(m.group(1))
+                        try:
+                            # try-catch because VASP 6.2.0 may print
+                            # Average memory used (kb):          N/A
+                            # which cannot be parsed as float
+                            run_stats[tok[0].strip()] = float(tok[1].strip())
+                        except ValueError:
+                            run_stats[tok[0].strip()] = None
                         continue
-                    except ValueError:
-                        efermi = None
->>>>>>> 787a5f4d
+                    m = efermi_patt.search(clean)
+                    if m:
+                        try:
+                            # try-catch because VASP sometimes prints
+                            # 'E-fermi: ********     XC(G=0):  -6.1327
+                            # alpha+bet : -1.8238'
+                            efermi = float(m.group(1))
+                            continue
+                        except ValueError:
+                            efermi = None
                         continue
                     m = efermi_patt.search(clean)
                     if m:
@@ -1813,7 +1802,7 @@
                         if m:
                             total_energy = float(m.group(1))
             except Exception as exc:
-                print(exc)
+                print(exc) # End of GCM hack
             if all([nelect, total_mag is not None, efermi is not None, run_stats]):
                 break
 
